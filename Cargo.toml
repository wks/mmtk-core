--- conflicted
+++ resolved
@@ -30,6 +30,7 @@
 env_logger = "0.10.0"
 itertools = "0.10.5"
 jemalloc-sys = { version = "0.5.3", features = ["disable_initial_exec_tls"], optional = true }
+json = "0.12.4"
 lazy_static = "1.1"
 libc = "0.2"
 log = { version = "0.4", features = ["max_level_trace", "release_max_level_off"] }
@@ -42,14 +43,9 @@
 regex = "1.7.0"
 spin = "0.9.5"
 static_assertions = "1.1.0"
-<<<<<<< HEAD
-delegate = "0.9.0"
-json = "0.12.4"
-=======
 strum = "0.24"
 strum_macros = "0.24"
 sysinfo = "0.29"
->>>>>>> 440b57c5
 
 [dev-dependencies]
 paste = "1.0.8"
