<<<<<<< HEAD
use super::work_counter::{WorkCounter, WorkCounterBase, WorkDuration, WorkPerfEvent};
=======
//! Statistics for work packets
use super::work_counter::{WorkCounter, WorkCounterBase, WorkDuration};
>>>>>>> e0764358
use std::any::TypeId;
use std::collections::HashMap;
use std::sync::atomic::{AtomicBool, Ordering};

/// Merge and print the work-packet level statistics from all worker threads
#[derive(Default)]
pub struct SchedulerStat {
    /// Map work packet type IDs to work packet names
    work_id_name_map: HashMap<TypeId, &'static str>,
    /// Count the number of work packets executed for different types
    work_counts: HashMap<TypeId, usize>,
<<<<<<< HEAD
=======
    /// Collect work counters from work threads.
    /// Two dimensional vectors are used, e.g.
    /// `[[foo_0, ..., foo_n], ..., [bar_0, ..., bar_n]]`.
    /// The first dimension is for different types of work counters,
    /// (`foo` and `bar` in the above example).
    /// The second dimension if for work counters of the same type but from
    /// different threads (`foo_0` and `bar_0` are from the same thread).
    /// The order of insertion is determined by when [`SchedulerStat::merge`] is
    /// called for each [`WorkerLocalStat`].
    /// We assume different threads have the same set of work counters
    /// (in the same order).
>>>>>>> e0764358
    work_counters: HashMap<TypeId, Vec<Vec<Box<dyn WorkCounter>>>>,
}

impl SchedulerStat {
    /// Extract the work-packet name from the full type name.
    /// i.e. simplifies `crate::scheduler::gc_work::SomeWorkPacket<Semispace>` to `SomeWorkPacket`.
    fn work_name(&self, name: &str) -> String {
        let end_index = name.find('<').unwrap_or_else(|| name.len());
        let name = name[..end_index].to_owned();
        match name.rfind(':') {
            Some(start_index) => name[(start_index + 1)..end_index].to_owned(),
            _ => name,
        }
    }

<<<<<<< HEAD
=======
    /// Used during statistics printing at [`crate::memory_manager::harness_end`]
>>>>>>> e0764358
    pub fn harness_stat(&self) -> HashMap<String, String> {
        let mut stat = HashMap::new();
        // Work counts
        let mut total_count = 0;
        for (t, c) in &self.work_counts {
            total_count += c;
            let n = self.work_id_name_map[t];
            stat.insert(
                format!("work.{}.count", self.work_name(n)),
                format!("{}", c),
            );
        }
        stat.insert("total-work.count".to_owned(), format!("{}", total_count));
        // Work execution times
        let mut duration_overall: WorkCounterBase = Default::default();
        for (t, vs) in &self.work_counters {
<<<<<<< HEAD
            let n = self.work_id_name_map[t];
            for v in vs.iter() {
=======
            // Name of the work packet type
            let n = self.work_id_name_map[t];
            // Iterate through different types of work counters
            for v in vs.iter() {
                // Aggregate work counters of the same type but from different
                // worker threads
>>>>>>> e0764358
                let fold = v
                    .iter()
                    .fold(Default::default(), |acc: WorkCounterBase, x| {
                        acc.merge(x.get_base())
                    });
<<<<<<< HEAD
=======
                // Update the overall execution time
>>>>>>> e0764358
                duration_overall.merge_inplace(&fold);
                let name = v.first().unwrap().name();
                stat.insert(
                    format!("work.{}.{}.total", self.work_name(n), name),
                    format!("{:.2}", fold.total),
                );
                stat.insert(
                    format!("work.{}.{}.min", self.work_name(n), name),
                    format!("{:.2}", fold.min),
                );
                stat.insert(
                    format!("work.{}.{}.max", self.work_name(n), name),
                    format!("{:.2}", fold.max),
                );
            }
        }
        // Print out overall execution time
        stat.insert(
            "total-work.time.total".to_owned(),
            format!("{:.2}", duration_overall.total),
        );
        stat.insert(
            "total-work.time.min".to_owned(),
            format!("{:.2}", duration_overall.min),
        );
        stat.insert(
            "total-work.time.max".to_owned(),
            format!("{:.2}", duration_overall.max),
        );

        stat.insert(
            "total-work.time.total".to_owned(),
            format!("{:.2}", duration_overall.total),
        );
        stat.insert(
            "total-work.time.min".to_owned(),
            format!("{:.2}", duration_overall.min),
        );
        stat.insert(
            "total-work.time.max".to_owned(),
            format!("{:.2}", duration_overall.max),
        );

        stat
    }
    /// Merge work counters from different worker threads
    pub fn merge(&mut self, stat: &WorkerLocalStat) {
        // Merge work packet type ID to work packet name mapping
        for (id, name) in &stat.work_id_name_map {
            self.work_id_name_map.insert(*id, *name);
        }
        // Merge work count for different work packet types
        for (id, count) in &stat.work_counts {
            if self.work_counts.contains_key(id) {
                *self.work_counts.get_mut(id).unwrap() += *count;
            } else {
                self.work_counts.insert(*id, *count);
            }
        }
<<<<<<< HEAD
        for (id, counters) in &stat.work_counters {
=======
        // Merge work counter for different work packet types
        for (id, counters) in &stat.work_counters {
            // Initialize the two dimensional vector
            // [
            //    [], // foo counter
            //    [], // bar counter
            // ]
>>>>>>> e0764358
            let vs = self
                .work_counters
                .entry(*id)
                .or_insert_with(|| vec![vec![]; counters.len()]);
<<<<<<< HEAD
=======
            // [
            //    [counters[0] of type foo],
            //    [counters[1] of type bar]
            // ]
>>>>>>> e0764358
            for (v, c) in vs.iter_mut().zip(counters.iter()) {
                v.push(c.clone());
            }
        }
    }
}

/// Describing a single work packet
pub struct WorkStat {
    type_id: TypeId,
    type_name: &'static str,
}

impl WorkStat {
    /// Stop all work counters for the work packet type of the just executed
    /// work packet
    #[inline(always)]
    pub fn end_of_work(&self, worker_stat: &mut WorkerLocalStat) {
        if !worker_stat.is_enabled() {
            return;
        };
        // Insert type ID, name pair
        worker_stat
            .work_id_name_map
            .insert(self.type_id, self.type_name);
        // Increment work count
        *worker_stat.work_counts.entry(self.type_id).or_insert(0) += 1;
<<<<<<< HEAD
=======
        // Stop counters
>>>>>>> e0764358
        worker_stat
            .work_counters
            .entry(self.type_id)
            .and_modify(|v| {
                v.iter_mut().for_each(|c| c.stop());
            });
    }
}

/// Worker thread local counterpart of [`SchedulerStat`]
#[derive(Default)]
pub struct WorkerLocalStat {
    work_id_name_map: HashMap<TypeId, &'static str>,
    work_counts: HashMap<TypeId, usize>,
    work_counters: HashMap<TypeId, Vec<Box<dyn WorkCounter>>>,
    enabled: AtomicBool,
}

impl WorkerLocalStat {
    #[inline]
    pub fn is_enabled(&self) -> bool {
        self.enabled.load(Ordering::SeqCst)
    }
    #[inline]
    pub fn enable(&self) {
        self.enabled.store(true, Ordering::SeqCst);
    }
    /// Measure the execution of a work packet by starting all counters for that
    /// type
    #[inline]
    pub fn measure_work(&mut self, work_id: TypeId, work_name: &'static str) -> WorkStat {
        let stat = WorkStat {
            type_id: work_id,
            type_name: work_name,
        };
        if self.is_enabled() {
            self.work_counters
                .entry(work_id)
                .or_insert_with(WorkerLocalStat::counter_set)
                .iter_mut()
                .for_each(|c| c.start());
<<<<<<< HEAD
        }
        stat
    }

    fn counter_set() -> Vec<Box<dyn WorkCounter>> {
        let events = "PERF_COUNT_HW_CPU_CYCLES,PERF_COUNT_HW_INSTRUCTIONS,PERF_COUNT_HW_CACHE_REFERENCES,PERF_COUNT_HW_CACHE_MISSES,PERF_COUNT_HW_CACHE_L1D:MISS,PERF_COUNT_HW_CACHE_L1I:MISS";
        let mut counters: Vec<Box<dyn WorkCounter>> = vec![Box::new(WorkDuration::new())];
        for event in events.split(",") {
            counters.push(Box::new(WorkPerfEvent::new(event)))
        }
        counters
=======
        }
        stat
    }

    // The set of work counters for all work packet types
    fn counter_set() -> Vec<Box<dyn WorkCounter>> {
        vec![Box::new(WorkDuration::new())]
>>>>>>> e0764358
    }
}<|MERGE_RESOLUTION|>--- conflicted
+++ resolved
@@ -1,9 +1,5 @@
-<<<<<<< HEAD
+//! Statistics for work packets
 use super::work_counter::{WorkCounter, WorkCounterBase, WorkDuration, WorkPerfEvent};
-=======
-//! Statistics for work packets
-use super::work_counter::{WorkCounter, WorkCounterBase, WorkDuration};
->>>>>>> e0764358
 use std::any::TypeId;
 use std::collections::HashMap;
 use std::sync::atomic::{AtomicBool, Ordering};
@@ -15,8 +11,6 @@
     work_id_name_map: HashMap<TypeId, &'static str>,
     /// Count the number of work packets executed for different types
     work_counts: HashMap<TypeId, usize>,
-<<<<<<< HEAD
-=======
     /// Collect work counters from work threads.
     /// Two dimensional vectors are used, e.g.
     /// `[[foo_0, ..., foo_n], ..., [bar_0, ..., bar_n]]`.
@@ -28,7 +22,6 @@
     /// called for each [`WorkerLocalStat`].
     /// We assume different threads have the same set of work counters
     /// (in the same order).
->>>>>>> e0764358
     work_counters: HashMap<TypeId, Vec<Vec<Box<dyn WorkCounter>>>>,
 }
 
@@ -44,10 +37,7 @@
         }
     }
 
-<<<<<<< HEAD
-=======
     /// Used during statistics printing at [`crate::memory_manager::harness_end`]
->>>>>>> e0764358
     pub fn harness_stat(&self) -> HashMap<String, String> {
         let mut stat = HashMap::new();
         // Work counts
@@ -64,26 +54,18 @@
         // Work execution times
         let mut duration_overall: WorkCounterBase = Default::default();
         for (t, vs) in &self.work_counters {
-<<<<<<< HEAD
-            let n = self.work_id_name_map[t];
-            for v in vs.iter() {
-=======
             // Name of the work packet type
             let n = self.work_id_name_map[t];
             // Iterate through different types of work counters
             for v in vs.iter() {
                 // Aggregate work counters of the same type but from different
                 // worker threads
->>>>>>> e0764358
                 let fold = v
                     .iter()
                     .fold(Default::default(), |acc: WorkCounterBase, x| {
                         acc.merge(x.get_base())
                     });
-<<<<<<< HEAD
-=======
                 // Update the overall execution time
->>>>>>> e0764358
                 duration_overall.merge_inplace(&fold);
                 let name = v.first().unwrap().name();
                 stat.insert(
@@ -143,9 +125,6 @@
                 self.work_counts.insert(*id, *count);
             }
         }
-<<<<<<< HEAD
-        for (id, counters) in &stat.work_counters {
-=======
         // Merge work counter for different work packet types
         for (id, counters) in &stat.work_counters {
             // Initialize the two dimensional vector
@@ -153,18 +132,14 @@
             //    [], // foo counter
             //    [], // bar counter
             // ]
->>>>>>> e0764358
             let vs = self
                 .work_counters
                 .entry(*id)
                 .or_insert_with(|| vec![vec![]; counters.len()]);
-<<<<<<< HEAD
-=======
             // [
             //    [counters[0] of type foo],
             //    [counters[1] of type bar]
             // ]
->>>>>>> e0764358
             for (v, c) in vs.iter_mut().zip(counters.iter()) {
                 v.push(c.clone());
             }
@@ -192,10 +167,7 @@
             .insert(self.type_id, self.type_name);
         // Increment work count
         *worker_stat.work_counts.entry(self.type_id).or_insert(0) += 1;
-<<<<<<< HEAD
-=======
         // Stop counters
->>>>>>> e0764358
         worker_stat
             .work_counters
             .entry(self.type_id)
@@ -237,11 +209,11 @@
                 .or_insert_with(WorkerLocalStat::counter_set)
                 .iter_mut()
                 .for_each(|c| c.start());
-<<<<<<< HEAD
         }
         stat
     }
 
+    // The set of work counters for all work packet types
     fn counter_set() -> Vec<Box<dyn WorkCounter>> {
         let events = "PERF_COUNT_HW_CPU_CYCLES,PERF_COUNT_HW_INSTRUCTIONS,PERF_COUNT_HW_CACHE_REFERENCES,PERF_COUNT_HW_CACHE_MISSES,PERF_COUNT_HW_CACHE_L1D:MISS,PERF_COUNT_HW_CACHE_L1I:MISS";
         let mut counters: Vec<Box<dyn WorkCounter>> = vec![Box::new(WorkDuration::new())];
@@ -249,14 +221,5 @@
             counters.push(Box::new(WorkPerfEvent::new(event)))
         }
         counters
-=======
-        }
-        stat
-    }
-
-    // The set of work counters for all work packet types
-    fn counter_set() -> Vec<Box<dyn WorkCounter>> {
-        vec![Box::new(WorkDuration::new())]
->>>>>>> e0764358
     }
 }