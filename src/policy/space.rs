--- conflicted
+++ resolved
@@ -20,12 +20,9 @@
 use std::fmt::Debug;
 
 use libc::c_void;
-<<<<<<< HEAD
 use util::heap::layout::heap_layout::VMMap;
 use util::heap::layout::heap_layout::Mmapper;
-=======
 use plan::selected_plan::SelectedPlan;
->>>>>>> cadd9a97
 
 pub trait Space: Sized + Debug + 'static {
     type PR: PageResource<Space = Self>;
