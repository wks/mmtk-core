--- conflicted
+++ resolved
@@ -18,9 +18,6 @@
 pub mod largeobjectspace;
 pub mod lockfreeimmortalspace;
 pub mod mallocspace;
-<<<<<<< HEAD
 pub mod immix;
-=======
 
-pub const NUMBER_OF_POLICIES_REQUIRING_SIDE_METADATA: usize = 0;
->>>>>>> 141639ab
+pub const NUMBER_OF_POLICIES_REQUIRING_SIDE_METADATA: usize = 0;