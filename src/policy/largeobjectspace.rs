use std::sync::atomic::AtomicUsize;

use atomic::Ordering;

use crate::{plan::PlanConstraints, util::{constants::BYTES_IN_ADDRESS, forwarding_word}};
use crate::plan::TransitiveClosure;
use crate::policy::space::SpaceOptions;
use crate::policy::space::{CommonSpace, Space, SFT};
use crate::util::constants::{BYTES_IN_PAGE, LOG_BYTES_IN_WORD};
use crate::util::header_byte::HeaderByte;
use crate::util::heap::layout::heap_layout::{Mmapper, VMMap};
use crate::util::heap::HeapMeta;
use crate::util::heap::{FreeListPageResource, PageResource, VMRequest};
use crate::util::opaque_pointer::*;
use crate::util::side_metadata::{SideMetadataContext, SideMetadataSpec};
use crate::util::treadmill::TreadMill;
use crate::util::{Address, ObjectReference};
use crate::vm::ObjectModel;
use crate::vm::VMBinding;

#[allow(unused)]
const PAGE_MASK: usize = !(BYTES_IN_PAGE - 1);
const MARK_BIT: usize = 0b01;
const NURSERY_BIT: usize = 0b10;
const LOS_BIT_MASK: usize = 0b11;

const USE_PRECEEDING_GC_HEADER: bool = true;
const PRECEEDING_GC_HEADER_WORDS: usize = 1;
const PRECEEDING_GC_HEADER_BYTES: usize = PRECEEDING_GC_HEADER_WORDS << LOG_BYTES_IN_WORD;

/// This type implements a policy for large objects. Each instance corresponds
/// to one Treadmill space.
pub struct LargeObjectSpace<VM: VMBinding> {
    common: CommonSpace<VM>,
    pr: FreeListPageResource<VM>,
    mark_state: usize,
    in_nursery_gc: bool,
    treadmill: TreadMill,
    header_byte: HeaderByte,
}

impl<VM: VMBinding> SFT for LargeObjectSpace<VM> {
    fn name(&self) -> &str {
        self.get_name()
    }
    fn is_live(&self, object: ObjectReference) -> bool {
        self.test_mark_bit(object, self.mark_state)
    }
    fn is_movable(&self) -> bool {
        false
    }
    #[cfg(feature = "sanity")]
    fn is_sane(&self) -> bool {
        true
    }
<<<<<<< HEAD
    fn initialize_header(&self, object: ObjectReference, alloc: bool) {
        let old_value = Self::read_gc_word(object);
=======
    fn initialize_object_metadata(&self, object: ObjectReference, alloc: bool) {
        let old_value = gc_byte::read_gc_byte::<VM>(object);
>>>>>>> dd2af22f
        let mut new_value = (old_value & (!LOS_BIT_MASK)) | self.mark_state;
        if alloc {
            new_value |= NURSERY_BIT;
        }
        Self::write_gc_word(object, new_value);
        let cell = VM::VMObjectModel::object_start_ref(object) - if USE_PRECEEDING_GC_HEADER { PRECEEDING_GC_HEADER_BYTES } else { 0 };
        self.treadmill.add_to_treadmill(cell, alloc);
        if self.header_byte.needs_unlogged_bit {
            unreachable!();
            // gc_byte::write_gc_byte::<VM>(
            //     object,
            //     gc_byte::read_gc_byte::<VM>(object) | self.header_byte.unlogged_bit,
            // );
        }
    }
}

impl<VM: VMBinding> Space<VM> for LargeObjectSpace<VM> {
    #[cfg(target_pointer_width = "32")]
    fn local_side_metadata_per_chunk(&self) -> usize {
        super::immix::ImmixSpace::<VM>::LOCAL_SIDE_METADATA_PER_CHUNK
    }
    fn as_space(&self) -> &dyn Space<VM> {
        self
    }
    fn as_sft(&self) -> &(dyn SFT + Sync + 'static) {
        self
    }
    fn get_page_resource(&self) -> &dyn PageResource<VM> {
        &self.pr
    }
    fn init(&mut self, _vm_map: &'static VMMap) {}

    fn common(&self) -> &CommonSpace<VM> {
        &self.common
    }

    fn release_multiple_pages(&mut self, start: Address) {
        self.pr.release_pages(start);
    }
}

impl<VM: VMBinding> LargeObjectSpace<VM> {
    #[allow(clippy::too_many_arguments)]
    pub fn new(
        name: &'static str,
        zeroed: bool,
        vmrequest: VMRequest,
        global_side_metadata_specs: Vec<SideMetadataSpec>,
        vm_map: &'static VMMap,
        mmapper: &'static Mmapper,
        heap: &mut HeapMeta,
        constraints: &'static PlanConstraints,
    ) -> Self {
        let common = CommonSpace::new(
            SpaceOptions {
                name,
                movable: false,
                immortal: false,
                zeroed,
                vmrequest,
                side_metadata_specs: SideMetadataContext {
                    global: global_side_metadata_specs,
                    local: vec![],
                },
            },
            vm_map,
            mmapper,
            heap,
        );
        LargeObjectSpace {
            pr: if vmrequest.is_discontiguous() {
                FreeListPageResource::new_discontiguous(0, vm_map)
            } else {
                FreeListPageResource::new_contiguous(common.start, common.extent, 0, vm_map)
            },
            common,
            mark_state: 0,
            in_nursery_gc: false,
            treadmill: TreadMill::new(),
            header_byte: HeaderByte::new(constraints),
        }
    }

    pub fn prepare(&mut self, full_heap: bool) {
        if full_heap {
            debug_assert!(self.treadmill.from_space_empty());
            self.mark_state = MARK_BIT - self.mark_state;
        }
        self.treadmill.flip(full_heap);
        self.in_nursery_gc = !full_heap;
    }

    pub fn release(&mut self, full_heap: bool) {
        self.sweep_large_pages(true);
        debug_assert!(self.treadmill.nursery_empty());
        if full_heap {
            self.sweep_large_pages(false);
        }
    }
    // Allow nested-if for this function to make it clear that test_and_mark() is only executed
    // for the outer condition is met.
    #[allow(clippy::collapsible_if)]
    pub fn trace_object<T: TransitiveClosure>(
        &self,
        trace: &mut T,
        object: ObjectReference,
    ) -> ObjectReference {
        let nursery_object = self.is_in_nursery(object);
        if !self.in_nursery_gc || nursery_object {
            // Note that test_and_mark() has side effects
            if self.test_and_mark(object, self.mark_state) {
                let cell = VM::VMObjectModel::object_start_ref(object)
                    - if USE_PRECEEDING_GC_HEADER {
                        PRECEEDING_GC_HEADER_BYTES
                    } else {
                        0
                    };
                self.treadmill.copy(cell, nursery_object);
                trace.process_node(object);
            }
        }
        object
    }

    fn sweep_large_pages(&mut self, sweep_nursery: bool) {
        // FIXME: borrow checker fighting
        // didn't call self.release_multiple_pages
        // so the compiler knows I'm borrowing two different fields
        if sweep_nursery {
            for cell in self.treadmill.collect_nursery() {
                // println!("- cn {}", cell);
                self.pr.release_pages(get_super_page(cell));
            }
        } else {
            for cell in self.treadmill.collect() {
                // println!("- ts {}", cell);
                self.pr.release_pages(get_super_page(cell));
            }
        }
    }

    pub fn allocate_pages(&self, tls: VMThread, pages: usize) -> Address {
        let start = self.acquire(tls, pages);
        if start.is_zero() {
            return start;
        }
        if USE_PRECEEDING_GC_HEADER {
            start + PRECEEDING_GC_HEADER_BYTES
        } else {
            start
        }
    }

    fn test_and_mark(&self, object: ObjectReference, value: usize) -> bool {
        let mask = if self.in_nursery_gc {
            LOS_BIT_MASK
        } else {
            MARK_BIT
        };
        let mut old_value = Self::read_gc_word(object);
        let mut mark_bit = old_value & mask;
        if mark_bit == value {
            return false;
        }
        while !Self::attempt_gc_word(
            object,
            old_value,
            old_value & !LOS_BIT_MASK | value,
        ) {
            old_value = Self::read_gc_word(object);
            mark_bit = old_value & mask;
            if mark_bit == value {
                return false;
            }
        }
        true
    }

    fn test_mark_bit(&self, object: ObjectReference, value: usize) -> bool {
        Self::read_gc_word(object) & MARK_BIT == value
    }

    fn is_in_nursery(&self, object: ObjectReference) -> bool {
        Self::read_gc_word(object) & NURSERY_BIT == NURSERY_BIT
    }

    fn gc_word_address(object: ObjectReference) -> Address {
        match forwarding_word::gc_byte_offset_in_forwarding_word::<VM>() {
            // forwarding word is located in the same word as gc byte
            Some(fw_offset) => object.to_address() + VM::VMObjectModel::GC_BYTE_OFFSET + fw_offset,
            None => {
                let obj_lowest_addr = VM::VMObjectModel::object_start_ref(object);
                debug_assert!(!cfg!(feature = "side_gc_header"));
                // if VM::VMObjectModel::HAS_GC_BYTE {
                    let abs_gc_byte_offset = (object.to_address() - obj_lowest_addr) as isize
                        + VM::VMObjectModel::GC_BYTE_OFFSET;
                    // e.g. there is more than 8 bytes from lowest object address to gc byte
                    if abs_gc_byte_offset >= BYTES_IN_ADDRESS as isize {
                        obj_lowest_addr // forwarding word at the lowest address of the object storage
                    } else {
                        obj_lowest_addr + BYTES_IN_ADDRESS // forwarding word at the first word after the lowest address of the object storage
                    }
                // } else {
                //     obj_lowest_addr // forwarding word at the lowest address of the object storage
                // }
            }
        }
    }

    fn read_gc_word(o: ObjectReference) -> usize {
        if USE_PRECEEDING_GC_HEADER {
            unsafe { (VM::VMObjectModel::object_start_ref(o) - PRECEEDING_GC_HEADER_BYTES).load::<usize>() }
        } else {
            unsafe { Self::gc_word_address(o).atomic_load::<AtomicUsize>(Ordering::SeqCst) }
        }
    }

    fn write_gc_word(o: ObjectReference, value: usize) {
        if USE_PRECEEDING_GC_HEADER {
            unsafe { (VM::VMObjectModel::object_start_ref(o) - PRECEEDING_GC_HEADER_BYTES).store::<usize>(value) };
        } else {
            unsafe { Self::gc_word_address(o).atomic_store::<AtomicUsize>(value, Ordering::SeqCst) }
        }
    }

    fn attempt_gc_word(o: ObjectReference, old: usize, new: usize) -> bool {
        if USE_PRECEEDING_GC_HEADER {
            unsafe {
                (VM::VMObjectModel::object_start_ref(o) - PRECEEDING_GC_HEADER_BYTES).compare_exchange::<AtomicUsize>(old, new, Ordering::SeqCst, Ordering::SeqCst).is_ok()
            }
        } else {
            unsafe { Self::gc_word_address(o).compare_exchange::<AtomicUsize>(old, new, Ordering::SeqCst, Ordering::SeqCst).is_ok() }
        }
    }
}

fn get_super_page(cell: Address) -> Address {
    cell.align_down(BYTES_IN_PAGE)
}<|MERGE_RESOLUTION|>--- conflicted
+++ resolved
@@ -53,13 +53,8 @@
     fn is_sane(&self) -> bool {
         true
     }
-<<<<<<< HEAD
-    fn initialize_header(&self, object: ObjectReference, alloc: bool) {
+    fn initialize_object_metadata(&self, object: ObjectReference, alloc: bool) {
         let old_value = Self::read_gc_word(object);
-=======
-    fn initialize_object_metadata(&self, object: ObjectReference, alloc: bool) {
-        let old_value = gc_byte::read_gc_byte::<VM>(object);
->>>>>>> dd2af22f
         let mut new_value = (old_value & (!LOS_BIT_MASK)) | self.mark_state;
         if alloc {
             new_value |= NURSERY_BIT;
