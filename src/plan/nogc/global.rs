--- conflicted
+++ resolved
@@ -41,24 +41,6 @@
         &NOGC_CONSTRAINTS
     }
 
-<<<<<<< HEAD
-    fn get_spaces(&self) -> Vec<&dyn Space<Self::VM>> {
-        let mut ret = self.base.get_spaces();
-        ret.push(&self.nogc_space);
-        ret.push(&self.immortal);
-        ret.push(&self.los);
-        ret
-    }
-
-    fn for_each_space_mut(&mut self, f: &mut dyn FnMut(&mut dyn Space<Self::VM>)) {
-        self.base.for_each_space_mut(f);
-        f(&mut self.nogc_space);
-        f(&mut self.immortal);
-        f(&mut self.los);
-    }
-
-=======
->>>>>>> 14a26b1b
     fn collection_required(&self, space_full: bool, _space: Option<&dyn Space<Self::VM>>) -> bool {
         self.base().collection_required(self, space_full)
     }
