//! The global part of a plan implementation.

use super::controller_collector_context::ControllerCollectorContext;
use super::PlanConstraints;
use crate::mmtk::MMTK;
use crate::plan::transitive_closure::TransitiveClosure;
use crate::plan::Mutator;
use crate::policy::immortalspace::ImmortalSpace;
use crate::policy::largeobjectspace::LargeObjectSpace;
use crate::policy::space::Space;
use crate::scheduler::gc_work::ProcessEdgesWork;
use crate::scheduler::*;
use crate::util::alloc::allocators::AllocatorSelector;
#[cfg(feature = "analysis")]
use crate::util::analysis::AnalysisManager;
use crate::util::conversions::bytes_to_pages;
use crate::util::heap::layout::heap_layout::Mmapper;
use crate::util::heap::layout::heap_layout::VMMap;
use crate::util::heap::layout::map::Map;
use crate::util::heap::HeapMeta;
use crate::util::heap::VMRequest;
use crate::util::metadata::MetadataSanity;
use crate::util::metadata::MetadataSpec;
use crate::util::options::PlanSelector;
use crate::util::options::{Options, UnsafeOptionsWrapper};
use crate::util::side_metadata::SideMetadataSanity;
use crate::util::side_metadata::SideMetadataSpec;
use crate::util::statistics::stats::Stats;
use crate::util::{Address, ObjectReference};
use crate::util::{VMMutatorThread, VMWorkerThread};
use crate::vm::*;
use downcast_rs::Downcast;
use enum_map::EnumMap;
use std::marker::PhantomData;
use std::sync::atomic::{AtomicBool, AtomicUsize, Ordering};
use std::sync::{Arc, Mutex};

/// A GC worker's context for copying GCs.
/// Each GC plan should provide their implementation of a CopyContext.
/// For non-copying GC, NoCopy can be used.
pub trait CopyContext: 'static + Send {
    type VM: VMBinding;
    fn constraints(&self) -> &'static PlanConstraints;
    fn init(&mut self, tls: VMWorkerThread);
    fn prepare(&mut self);
    fn release(&mut self);
    fn alloc_copy(
        &mut self,
        original: ObjectReference,
        bytes: usize,
        align: usize,
        offset: isize,
        semantics: AllocationSemantics,
    ) -> Address;
    fn post_copy(
        &mut self,
        _obj: ObjectReference,
        _tib: Address,
        _bytes: usize,
        _semantics: AllocationSemantics,
    ) {
    }
    fn copy_check_allocator(
        &self,
        _from: ObjectReference,
        bytes: usize,
        align: usize,
        semantics: AllocationSemantics,
    ) -> AllocationSemantics {
        let large = crate::util::alloc::allocator::get_maximum_aligned_size::<Self::VM>(
            bytes,
            align,
            Self::VM::MIN_ALIGNMENT,
        ) > self.constraints().max_non_los_copy_bytes;
        if large {
            AllocationSemantics::Los
        } else {
            semantics
        }
    }
}

pub struct NoCopy<VM: VMBinding>(PhantomData<VM>);

impl<VM: VMBinding> CopyContext for NoCopy<VM> {
    type VM = VM;

    fn init(&mut self, _tls: VMWorkerThread) {}
    fn constraints(&self) -> &'static PlanConstraints {
        unreachable!()
    }
    fn prepare(&mut self) {}
    fn release(&mut self) {}
    fn alloc_copy(
        &mut self,
        _original: ObjectReference,
        _bytes: usize,
        _align: usize,
        _offset: isize,
        _semantics: AllocationSemantics,
    ) -> Address {
        unreachable!()
    }
}

impl<VM: VMBinding> NoCopy<VM> {
    pub fn new(_mmtk: &'static MMTK<VM>) -> Self {
        Self(PhantomData)
    }
}

impl<VM: VMBinding> WorkerLocal for NoCopy<VM> {
    fn init(&mut self, tls: VMWorkerThread) {
        CopyContext::init(self, tls);
    }
}

pub fn create_mutator<VM: VMBinding>(
    tls: VMMutatorThread,
    mmtk: &'static MMTK<VM>,
) -> Box<Mutator<VM>> {
    Box::new(match mmtk.options.plan {
        PlanSelector::NoGC => crate::plan::nogc::mutator::create_nogc_mutator(tls, &*mmtk.plan),
        PlanSelector::SemiSpace => {
            crate::plan::semispace::mutator::create_ss_mutator(tls, &*mmtk.plan)
        }
        PlanSelector::GenCopy => crate::plan::gencopy::mutator::create_gencopy_mutator(tls, mmtk),
        PlanSelector::MarkSweep => {
            crate::plan::marksweep::mutator::create_ms_mutator(tls, &*mmtk.plan)
        }
    })
}

pub fn create_plan<VM: VMBinding>(
    plan: PlanSelector,
    vm_map: &'static VMMap,
    mmapper: &'static Mmapper,
    options: Arc<UnsafeOptionsWrapper>,
) -> Box<dyn Plan<VM = VM>> {
    match plan {
        PlanSelector::NoGC => Box::new(crate::plan::nogc::NoGC::new(vm_map, mmapper, options)),
        PlanSelector::SemiSpace => Box::new(crate::plan::semispace::SemiSpace::new(
            vm_map, mmapper, options,
        )),
        PlanSelector::GenCopy => {
            Box::new(crate::plan::gencopy::GenCopy::new(vm_map, mmapper, options))
        }
        PlanSelector::MarkSweep => Box::new(crate::plan::marksweep::MarkSweep::new(
            vm_map, mmapper, options,
        )),
    }
}

/// A plan describes the global core functionality for all memory management schemes.
/// All global MMTk plans should implement this trait.
///
/// The global instance defines and manages static resources
/// (such as memory and virtual memory resources).
pub trait Plan: 'static + Sync + Downcast {
    type VM: VMBinding;

    fn constraints(&self) -> &'static PlanConstraints;
    fn create_worker_local(
        &self,
        tls: VMWorkerThread,
        mmtk: &'static MMTK<Self::VM>,
    ) -> GCWorkerLocalPtr;
    fn base(&self) -> &BasePlan<Self::VM>;
    fn schedule_collection(&'static self, _scheduler: &MMTkScheduler<Self::VM>);
    fn common(&self) -> &CommonPlan<Self::VM> {
        panic!("Common Plan not handled!")
    }
    fn mmapper(&self) -> &'static Mmapper {
        self.base().mmapper
    }
    fn options(&self) -> &Options {
        &self.base().options
    }

    // unsafe because this can only be called once by the init thread
    fn gc_init(
        &mut self,
        heap_size: usize,
        vm_map: &'static VMMap,
        scheduler: &Arc<MMTkScheduler<Self::VM>>,
    );

    fn get_allocator_mapping(&self) -> &'static EnumMap<AllocationSemantics, AllocatorSelector>;

    fn in_nursery(&self) -> bool {
        false
    }

    #[cfg(feature = "sanity")]
    fn enter_sanity(&self) {
        self.base().inside_sanity.store(true, Ordering::Relaxed)
    }

    #[cfg(feature = "sanity")]
    fn leave_sanity(&self) {
        self.base().inside_sanity.store(false, Ordering::Relaxed)
    }

    #[cfg(feature = "sanity")]
    fn is_in_sanity(&self) -> bool {
        self.base().inside_sanity.load(Ordering::Relaxed)
    }

    fn is_initialized(&self) -> bool {
        self.base().initialized.load(Ordering::SeqCst)
    }

    fn prepare(&mut self, tls: VMWorkerThread);
    fn release(&mut self, tls: VMWorkerThread);

    fn poll(&self, space_full: bool, space: &dyn Space<Self::VM>) -> bool {
        if self.collection_required(space_full, space) {
            // FIXME
            /*if space == META_DATA_SPACE {
                /* In general we must not trigger a GC on metadata allocation since
                 * this is not, in general, in a GC safe point.  Instead we initiate
                 * an asynchronous GC, which will occur at the next safe point.
                 */
                self.log_poll(space, "Asynchronous collection requested");
                self.common().control_collector_context.request();
                return false;
            }*/
            self.log_poll(space, "Triggering collection");
            self.base().control_collector_context.request();
            return true;
        }

        // FIXME
        /*if self.concurrent_collection_required() {
            // FIXME
            /*if space == self.common().meta_data_space {
                self.log_poll(space, "Triggering async concurrent collection");
                Self::trigger_internal_collection_request();
                return false;
            } else {*/
            self.log_poll(space, "Triggering concurrent collection");
            Self::trigger_internal_collection_request();
            return true;
        }*/

        false
    }

    fn log_poll(&self, space: &dyn Space<Self::VM>, message: &'static str) {
        info!("  [POLL] {}: {}", space.get_name(), message);
    }

    /**
     * This method controls the triggering of a GC. It is called periodically
     * during allocation. Returns <code>true</code> to trigger a collection.
     *
     * @param spaceFull Space request failed, must recover pages within 'space'.
     * @param space TODO
     * @return <code>true</code> if a collection is requested by the plan.
     */
    fn collection_required(&self, space_full: bool, _space: &dyn Space<Self::VM>) -> bool;

    fn get_pages_reserved(&self) -> usize {
        self.get_pages_used() + self.get_collection_reserve()
    }

    fn get_total_pages(&self) -> usize {
        self.base().heap.get_total_pages()
    }

    fn get_pages_avail(&self) -> usize {
        self.get_total_pages() - self.get_pages_reserved()
    }

    fn get_collection_reserve(&self) -> usize {
        0
    }

    fn get_pages_used(&self) -> usize;

    fn is_emergency_collection(&self) -> bool {
        self.base().emergency_collection.load(Ordering::Relaxed)
    }

    fn get_free_pages(&self) -> usize {
        self.get_total_pages() - self.get_pages_used()
    }

    fn handle_user_collection_request(&self, tls: VMMutatorThread, force: bool) {
        if force || !self.options().ignore_system_g_c {
            info!("User triggerring collection");
            self.base()
                .user_triggered_collection
                .store(true, Ordering::Relaxed);
            self.base().control_collector_context.request();
            <Self::VM as VMBinding>::VMCollection::block_for_gc(tls);
        }
    }

    fn reset_collection_trigger(&self) {
        self.base()
            .user_triggered_collection
            .store(false, Ordering::Relaxed)
    }

    fn modify_check(&self, object: ObjectReference) {
        if self.base().gc_in_progress_proper() && object.is_movable() {
            panic!(
                "GC modifying a potentially moving object via Java (i.e. not magic) obj= {}",
                object
            );
        }
    }
}

impl_downcast!(Plan assoc VM);

#[derive(PartialEq)]
pub enum GcStatus {
    NotInGC,
    GcPrepare,
    GcProper,
}

/**
BasePlan should contain all plan-related state and functions that are _fundamental_ to _all_ plans.  These include VM-specific (but not plan-specific) features such as a code space or vm space, which are fundamental to all plans for a given VM.  Features that are common to _many_ (but not intrinsically _all_) plans should instead be included in CommonPlan.
*/
pub struct BasePlan<VM: VMBinding> {
    // Whether MMTk is now ready for collection. This is set to true when enable_collection() is called.
    pub initialized: AtomicBool,
    pub gc_status: Mutex<GcStatus>,
    pub last_stress_pages: AtomicUsize,
    pub stacks_prepared: AtomicBool,
    pub emergency_collection: AtomicBool,
    pub user_triggered_collection: AtomicBool,
    // Has an allocation succeeded since the emergency collection?
    pub allocation_success: AtomicBool,
    // Maximum number of failed attempts by a single thread
    pub max_collection_attempts: AtomicUsize,
    // Current collection attempt
    pub cur_collection_attempts: AtomicUsize,
    pub control_collector_context: ControllerCollectorContext<VM>,
    pub stats: Stats,
    mmapper: &'static Mmapper,
    pub vm_map: &'static VMMap,
    pub options: Arc<UnsafeOptionsWrapper>,
    pub heap: HeapMeta,
    #[cfg(feature = "sanity")]
    pub inside_sanity: AtomicBool,
    // A counter for per-mutator stack scanning
    pub scanned_stacks: AtomicUsize,
    pub mutator_iterator_lock: Mutex<()>,
    // A counter that keeps tracks of the number of bytes allocated since last stress test
    pub allocation_bytes: AtomicUsize,
    // Wrapper around analysis counters
    #[cfg(feature = "analysis")]
    pub analysis_manager: AnalysisManager<VM>,

    // Spaces in base plan
    #[cfg(feature = "code_space")]
    pub code_space: ImmortalSpace<VM>,
    #[cfg(feature = "ro_space")]
    pub ro_space: ImmortalSpace<VM>,
    #[cfg(feature = "vm_space")]
    pub vm_space: ImmortalSpace<VM>,
}

#[cfg(feature = "vm_space")]
pub fn create_vm_space<VM: VMBinding>(
    vm_map: &'static VMMap,
    mmapper: &'static Mmapper,
    heap: &mut HeapMeta,
    boot_segment_bytes: usize,
    constraints: &'static PlanConstraints,
    global_metadata_specs: Vec<MetadataSpec>,
) -> ImmortalSpace<VM> {
    use crate::util::constants::LOG_BYTES_IN_MBYTE;
    //    let boot_segment_bytes = BOOT_IMAGE_END - BOOT_IMAGE_DATA_START;
    debug_assert!(boot_segment_bytes > 0);

    use crate::util::conversions::raw_align_up;
    use crate::util::heap::layout::vm_layout_constants::BYTES_IN_CHUNK;
    let boot_segment_mb = raw_align_up(boot_segment_bytes, BYTES_IN_CHUNK) >> LOG_BYTES_IN_MBYTE;

    ImmortalSpace::new(
        "boot",
        false,
        VMRequest::fixed_size(boot_segment_mb),
        global_metadata_specs,
        vm_map,
        mmapper,
        heap,
        constraints,
    )
}

impl<VM: VMBinding> BasePlan<VM> {
    #[allow(unused_mut)] // 'heap' only needs to be mutable for certain features
    #[allow(unused_variables)] // 'constraints' is only needed for certain features
    #[allow(clippy::redundant_clone)] // depends on features, the last clone of side metadata specs is not necessary.
    pub fn new(
        vm_map: &'static VMMap,
        mmapper: &'static Mmapper,
        options: Arc<UnsafeOptionsWrapper>,
        mut heap: HeapMeta,
        constraints: &'static PlanConstraints,
        global_metadata_specs: Vec<MetadataSpec>,
    ) -> BasePlan<VM> {
        let stats = Stats::new();
        // Initializing the analysis manager and routines
        #[cfg(feature = "analysis")]
        let analysis_manager = AnalysisManager::new(&stats);
        BasePlan {
            #[cfg(feature = "code_space")]
            code_space: ImmortalSpace::new(
                "code_space",
                true,
                VMRequest::discontiguous(),
                global_metadata_specs.clone(),
                vm_map,
                mmapper,
                &mut heap,
                constraints,
            ),
            #[cfg(feature = "ro_space")]
            ro_space: ImmortalSpace::new(
                "ro_space",
                true,
                VMRequest::discontiguous(),
                global_metadata_specs.clone(),
                vm_map,
                mmapper,
                &mut heap,
                constraints,
            ),
            #[cfg(feature = "vm_space")]
            vm_space: create_vm_space(
                vm_map,
                mmapper,
                &mut heap,
                options.vm_space_size,
                constraints,
                global_metadata_specs,
            ),

            initialized: AtomicBool::new(false),
            gc_status: Mutex::new(GcStatus::NotInGC),
            last_stress_pages: AtomicUsize::new(0),
            stacks_prepared: AtomicBool::new(false),
            emergency_collection: AtomicBool::new(false),
            user_triggered_collection: AtomicBool::new(false),
            allocation_success: AtomicBool::new(false),
            max_collection_attempts: AtomicUsize::new(0),
            cur_collection_attempts: AtomicUsize::new(0),
            control_collector_context: ControllerCollectorContext::new(),
            stats,
            mmapper,
            heap,
            vm_map,
            options,
            #[cfg(feature = "sanity")]
            inside_sanity: AtomicBool::new(false),
            scanned_stacks: AtomicUsize::new(0),
            mutator_iterator_lock: Mutex::new(()),
            allocation_bytes: AtomicUsize::new(0),
            #[cfg(feature = "analysis")]
            analysis_manager,
        }
    }

    pub fn gc_init(
        &mut self,
        heap_size: usize,
        vm_map: &'static VMMap,
        scheduler: &Arc<MMTkScheduler<VM>>,
    ) {
        vm_map.boot();
        vm_map.finalize_static_space_map(
            self.heap.get_discontig_start(),
            self.heap.get_discontig_end(),
        );
        self.heap
            .total_pages
            .store(bytes_to_pages(heap_size), Ordering::Relaxed);
        self.control_collector_context.init(scheduler);

        #[cfg(feature = "code_space")]
        self.code_space.init(vm_map);
        #[cfg(feature = "ro_space")]
        self.ro_space.init(vm_map);
        #[cfg(feature = "vm_space")]
        {
            self.vm_space.init(vm_map);
            self.vm_space.ensure_mapped();
        }
    }

    // Depends on what base spaces we use, unsync may be unused.
    pub fn get_pages_used(&self) -> usize {
        // Depends on what base spaces we use, pages may be unchanged.
        #[allow(unused_mut)]
        let mut pages = 0;

        #[cfg(feature = "code_space")]
        {
            pages += self.code_space.reserved_pages();
        }
        #[cfg(feature = "ro_space")]
        {
            pages += self.ro_space.reserved_pages();
        }

        // The VM space may be used as an immutable boot image, in which case, we should not count
        // it as part of the heap size.
        pages
    }

    pub fn trace_object<T: TransitiveClosure, C: CopyContext>(
        &self,
        _trace: &mut T,
        _object: ObjectReference,
    ) -> ObjectReference {
        #[cfg(feature = "code_space")]
        if self.code_space.in_space(_object) {
            trace!("trace_object: object in code space");
            return self.code_space.trace_object::<T>(_trace, _object);
        }

        #[cfg(feature = "ro_space")]
        if self.ro_space.in_space(_object) {
            trace!("trace_object: object in ro_space space");
            return self.ro_space.trace_object(_trace, _object);
        }

        #[cfg(feature = "vm_space")]
        if self.vm_space.in_space(_object) {
            trace!("trace_object: object in boot space");
            return self.vm_space.trace_object(_trace, _object);
        }
        panic!("No special case for space in trace_object({:?})", _object);
    }

    pub fn prepare(&mut self, _tls: VMWorkerThread, _primary: bool) {
        #[cfg(feature = "code_space")]
        self.code_space.prepare();
        #[cfg(feature = "ro_space")]
        self.ro_space.prepare();
        #[cfg(feature = "vm_space")]
        self.vm_space.prepare();
    }

    pub fn release(&mut self, _tls: VMWorkerThread, _primary: bool) {
        #[cfg(feature = "code_space")]
        self.code_space.release();
        #[cfg(feature = "ro_space")]
        self.ro_space.release();
        #[cfg(feature = "vm_space")]
        self.vm_space.release();
    }

    pub fn set_collection_kind(&self) {
        self.cur_collection_attempts.store(
            if self.is_user_triggered_collection() {
                1
            } else {
                self.determine_collection_attempts()
            },
            Ordering::Relaxed,
        );

        let emergency_collection = !self.is_internal_triggered_collection()
            && self.last_collection_was_exhaustive()
            && self.cur_collection_attempts.load(Ordering::Relaxed) > 1;
        self.emergency_collection
            .store(emergency_collection, Ordering::Relaxed);

        if emergency_collection {
            self.force_full_heap_collection();
        }
    }

    pub fn set_gc_status(&self, s: GcStatus) {
        let mut gc_status = self.gc_status.lock().unwrap();
        if *gc_status == GcStatus::NotInGC {
            self.stacks_prepared.store(false, Ordering::SeqCst);
            // FIXME stats
            self.stats.start_gc();
        }
        *gc_status = s;
        if *gc_status == GcStatus::NotInGC {
            // FIXME stats
            if self.stats.get_gathering_stats() {
                self.stats.end_gc();
            }
        }
    }

    pub fn stacks_prepared(&self) -> bool {
        self.stacks_prepared.load(Ordering::SeqCst)
    }

    pub fn gc_in_progress(&self) -> bool {
        *self.gc_status.lock().unwrap() != GcStatus::NotInGC
    }

    pub fn gc_in_progress_proper(&self) -> bool {
        *self.gc_status.lock().unwrap() == GcStatus::GcProper
    }

    fn is_user_triggered_collection(&self) -> bool {
        self.user_triggered_collection.load(Ordering::Relaxed)
    }

    fn determine_collection_attempts(&self) -> usize {
        if !self.allocation_success.load(Ordering::Relaxed) {
            self.max_collection_attempts.fetch_add(1, Ordering::Relaxed);
        } else {
            self.allocation_success.store(false, Ordering::Relaxed);
            self.max_collection_attempts.store(1, Ordering::Relaxed);
        }

        self.max_collection_attempts.load(Ordering::Relaxed)
    }

    fn is_internal_triggered_collection(&self) -> bool {
        // FIXME
        false
    }

    fn last_collection_was_exhaustive(&self) -> bool {
        true
    }

    fn force_full_heap_collection(&self) {}

    pub fn increase_allocation_bytes_by(&self, size: usize) {
        let old_allocation_bytes = self.allocation_bytes.fetch_add(size, Ordering::SeqCst);
        trace!(
            "Stress GC: old_allocation_bytes = {}, size = {}, allocation_bytes = {}",
            old_allocation_bytes,
            size,
            self.allocation_bytes.load(Ordering::Relaxed),
        );
    }

    #[inline]
    pub(super) fn stress_test_gc_required(&self) -> bool {
        let stress_factor = self.options.stress_factor;
        if self.initialized.load(Ordering::SeqCst)
            && (self.allocation_bytes.load(Ordering::SeqCst) > stress_factor)
        {
            trace!(
                "Stress GC: allocation_bytes = {}, stress_factor = {}",
                self.allocation_bytes.load(Ordering::Relaxed),
                stress_factor
            );
            trace!("Doing stress GC");
            self.allocation_bytes.store(0, Ordering::SeqCst);
            true
        } else {
            false
        }
    }

    pub(super) fn collection_required<P: Plan>(
        &self,
        plan: &P,
        space_full: bool,
        _space: &dyn Space<VM>,
    ) -> bool {
        let stress_force_gc = self.stress_test_gc_required();
        debug!(
            "self.get_pages_reserved()={}, self.get_total_pages()={}",
            plan.get_pages_reserved(),
            plan.get_total_pages()
        );
        let heap_full = plan.get_pages_reserved() > plan.get_total_pages();

        space_full || stress_force_gc || heap_full
    }

    #[allow(unused_variables)] // depending on the enabled features, base may not be used.
<<<<<<< HEAD
    pub(crate) fn verify_metadata_sanity(&self, metadata_sanity_checker: &mut MetadataSanity) {
        #[cfg(feature = "code_space")]
        self.code_space
            .verify_metadata_sanity(metadata_sanity_checker);
        #[cfg(feature = "ro_space")]
        self.ro_space
            .verify_metadata_sanity(metadata_sanity_checker);
        #[cfg(feature = "vm_space")]
        self.vm_space
            .verify_metadata_sanity(metadata_sanity_checker);
=======
    pub(crate) fn verify_side_metadata_sanity(
        &self,
        side_metadata_sanity_checker: &mut SideMetadataSanity,
    ) {
        #[cfg(feature = "code_space")]
        self.code_space
            .verify_side_metadata_sanity(side_metadata_sanity_checker);
        #[cfg(feature = "ro_space")]
        self.ro_space
            .verify_side_metadata_sanity(side_metadata_sanity_checker);
        #[cfg(feature = "vm_space")]
        self.vm_space
            .verify_side_metadata_sanity(side_metadata_sanity_checker);
>>>>>>> e0764358
    }
}

/**
CommonPlan is for representing state and features used by _many_ plans, but that are not fundamental to _all_ plans.  Examples include the Large Object Space and an Immortal space.  Features that are fundamental to _all_ plans must be included in BasePlan.
*/
pub struct CommonPlan<VM: VMBinding> {
    pub immortal: ImmortalSpace<VM>,
    pub los: LargeObjectSpace<VM>,
    pub base: BasePlan<VM>,
}

impl<VM: VMBinding> CommonPlan<VM> {
    pub fn new(
        vm_map: &'static VMMap,
        mmapper: &'static Mmapper,
        options: Arc<UnsafeOptionsWrapper>,
        mut heap: HeapMeta,
        constraints: &'static PlanConstraints,
        global_metadata_specs: Vec<MetadataSpec>,
    ) -> CommonPlan<VM> {
        CommonPlan {
            immortal: ImmortalSpace::new(
                "immortal",
                true,
                VMRequest::discontiguous(),
                global_metadata_specs.clone(),
                vm_map,
                mmapper,
                &mut heap,
                constraints,
            ),
            los: LargeObjectSpace::new(
                "los",
                true,
                VMRequest::discontiguous(),
                global_metadata_specs.clone(),
                vm_map,
                mmapper,
                &mut heap,
                constraints,
            ),
            base: BasePlan::new(
                vm_map,
                mmapper,
                options,
                heap,
                constraints,
                global_metadata_specs,
            ),
        }
    }

    pub fn gc_init(
        &mut self,
        heap_size: usize,
        vm_map: &'static VMMap,
        scheduler: &Arc<MMTkScheduler<VM>>,
    ) {
        self.base.gc_init(heap_size, vm_map, scheduler);
        self.immortal.init(vm_map);
        self.los.init(vm_map);
    }

    pub fn get_pages_used(&self) -> usize {
        self.immortal.reserved_pages() + self.los.reserved_pages() + self.base.get_pages_used()
    }

    pub fn trace_object<T: TransitiveClosure, C: CopyContext>(
        &self,
        trace: &mut T,
        object: ObjectReference,
    ) -> ObjectReference {
        if self.immortal.in_space(object) {
            trace!("trace_object: object in immortal space");
            return self.immortal.trace_object(trace, object);
        }
        if self.los.in_space(object) {
            trace!("trace_object: object in los");
            return self.los.trace_object(trace, object);
        }
        self.base.trace_object::<T, C>(trace, object)
    }

    pub fn prepare(&mut self, tls: VMWorkerThread, primary: bool) {
        self.immortal.prepare();
        self.los.prepare(primary);
        self.base.prepare(tls, primary)
    }

    pub fn release(&mut self, tls: VMWorkerThread, primary: bool) {
        self.immortal.release();
        self.los.release(primary);
        self.base.release(tls, primary)
    }

    pub fn schedule_common<E: ProcessEdgesWork<VM = VM>>(
        &self,
        constraints: &'static PlanConstraints,
        scheduler: &MMTkScheduler<VM>,
    ) {
        // Schedule finalization
        if !self.base.options.no_finalizer {
            use crate::util::finalizable_processor::{Finalization, ForwardFinalization};
            // finalization
            scheduler.work_buckets[WorkBucketStage::RefClosure].add(Finalization::<E>::new());
            // forward refs
            if constraints.needs_forward_after_liveness {
                scheduler.work_buckets[WorkBucketStage::RefForwarding]
                    .add(ForwardFinalization::<E>::new());
            }
        }
    }

    pub fn stacks_prepared(&self) -> bool {
        self.base.stacks_prepared()
    }

    pub fn get_immortal(&self) -> &ImmortalSpace<VM> {
        &self.immortal
    }

    pub fn get_los(&self) -> &LargeObjectSpace<VM> {
        &self.los
    }

<<<<<<< HEAD
    pub(crate) fn verify_metadata_sanity(&self, metadata_sanity_checker: &mut MetadataSanity) {
        self.base.verify_metadata_sanity(metadata_sanity_checker);
        self.immortal
            .verify_metadata_sanity(metadata_sanity_checker);
        self.los.verify_metadata_sanity(metadata_sanity_checker);
=======
    pub(crate) fn verify_side_metadata_sanity(
        &self,
        side_metadata_sanity_checker: &mut SideMetadataSanity,
    ) {
        self.base
            .verify_side_metadata_sanity(side_metadata_sanity_checker);
        self.immortal
            .verify_side_metadata_sanity(side_metadata_sanity_checker);
        self.los
            .verify_side_metadata_sanity(side_metadata_sanity_checker);
>>>>>>> e0764358
    }
}

use enum_map::Enum;
/// Allocation semantics that MMTk provides.
/// Each allocation request requires a desired semantic for the object to allocate.
#[repr(i32)]
#[derive(Clone, Copy, Debug, Enum)]
pub enum AllocationSemantics {
    Default = 0,
    Immortal = 1,
    Los = 2,
    Code = 3,
    ReadOnly = 4,
}<|MERGE_RESOLUTION|>--- conflicted
+++ resolved
@@ -680,7 +680,6 @@
     }
 
     #[allow(unused_variables)] // depending on the enabled features, base may not be used.
-<<<<<<< HEAD
     pub(crate) fn verify_metadata_sanity(&self, metadata_sanity_checker: &mut MetadataSanity) {
         #[cfg(feature = "code_space")]
         self.code_space
@@ -691,21 +690,6 @@
         #[cfg(feature = "vm_space")]
         self.vm_space
             .verify_metadata_sanity(metadata_sanity_checker);
-=======
-    pub(crate) fn verify_side_metadata_sanity(
-        &self,
-        side_metadata_sanity_checker: &mut SideMetadataSanity,
-    ) {
-        #[cfg(feature = "code_space")]
-        self.code_space
-            .verify_side_metadata_sanity(side_metadata_sanity_checker);
-        #[cfg(feature = "ro_space")]
-        self.ro_space
-            .verify_side_metadata_sanity(side_metadata_sanity_checker);
-        #[cfg(feature = "vm_space")]
-        self.vm_space
-            .verify_side_metadata_sanity(side_metadata_sanity_checker);
->>>>>>> e0764358
     }
 }
 
@@ -832,24 +816,11 @@
         &self.los
     }
 
-<<<<<<< HEAD
     pub(crate) fn verify_metadata_sanity(&self, metadata_sanity_checker: &mut MetadataSanity) {
         self.base.verify_metadata_sanity(metadata_sanity_checker);
         self.immortal
             .verify_metadata_sanity(metadata_sanity_checker);
         self.los.verify_metadata_sanity(metadata_sanity_checker);
-=======
-    pub(crate) fn verify_side_metadata_sanity(
-        &self,
-        side_metadata_sanity_checker: &mut SideMetadataSanity,
-    ) {
-        self.base
-            .verify_side_metadata_sanity(side_metadata_sanity_checker);
-        self.immortal
-            .verify_side_metadata_sanity(side_metadata_sanity_checker);
-        self.los
-            .verify_side_metadata_sanity(side_metadata_sanity_checker);
->>>>>>> e0764358
     }
 }
 
