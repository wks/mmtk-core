//! This module contains code useful for tracing,
//! i.e. visiting the reachable objects by traversing all or part of an object graph.

use crate::scheduler::gc_work::{EdgeOf, ProcessEdgesWork, ProcessSlicesWork, SliceOf};
use crate::scheduler::{GCWorker, WorkBucketStage};
use crate::util::ObjectReference;
use crate::vm::edge_shape::MemorySlice;
use crate::vm::EdgeVisitor;

/// This trait represents an object queue to enqueue objects during tracing.
pub trait ObjectQueue {
    /// Enqueue an object into the queue.
    fn enqueue(&mut self, object: ObjectReference);
}

/// A vector queue for object references.
pub type VectorObjectQueue = VectorQueue<ObjectReference>;

/// An implementation of `ObjectQueue` using a `Vec`.
///
/// This can also be used as a buffer. For example, the mark stack or the write barrier mod-buffer.
pub struct VectorQueue<T> {
    /// Enqueued nodes.
    buffer: Vec<T>,
}

impl<T> VectorQueue<T> {
    /// Reserve a capacity of this on first enqueue to avoid frequent resizing.
    const CAPACITY: usize = 4096;

    /// Create an empty `VectorObjectQueue`.
    pub fn new() -> Self {
        Self { buffer: Vec::new() }
    }

    /// Return `true` if the queue is empty.
    pub fn is_empty(&self) -> bool {
        self.buffer.is_empty()
    }

    /// Return the contents of the underlying vector.  It will empty the queue.
    pub fn take(&mut self) -> Vec<T> {
        std::mem::take(&mut self.buffer)
    }

    /// Consume this `VectorObjectQueue` and return its underlying vector.
    pub fn into_vec(self) -> Vec<T> {
        self.buffer
    }

    /// Check if the buffer size reaches `CAPACITY`.
    pub fn is_full(&self) -> bool {
        self.buffer.len() >= Self::CAPACITY
    }

    /// Push an element to the queue. If the queue is empty, it will reserve
    /// space to hold the number of elements defined by the capacity.
    /// The user of this method needs to make sure the queue length does
    /// not exceed the capacity to avoid allocating more space
    /// (this method will not check the length against the capacity).
    pub fn push(&mut self, v: T) {
        if self.buffer.is_empty() {
            self.buffer.reserve(Self::CAPACITY);
        }
        self.buffer.push(v);
    }
}

impl<T> Default for VectorQueue<T> {
    fn default() -> Self {
        Self::new()
    }
}

impl ObjectQueue for VectorQueue<ObjectReference> {
    fn enqueue(&mut self, v: ObjectReference) {
        self.push(v);
    }
}

<<<<<<< HEAD
/// A specialized buffer type for slices.  It counts the number of edges in all slices instead of
/// the number of slices themselves.
pub struct SliceBuffer<S: MemorySlice> {
    slices: Vec<S>,
    cur_edges: usize,
    max_edges: usize,
}

impl<S: MemorySlice> Default for SliceBuffer<S> {
    fn default() -> Self {
        Self::new(Self::DEFAULT_CAPACITY)
    }
}

impl<S: MemorySlice> SliceBuffer<S> {
    pub const DEFAULT_CAPACITY: usize = 4096;

    pub fn new(max_edges: usize) -> Self {
        Self {
            slices: Vec::new(),
            cur_edges: 0,
            max_edges,
        }
    }

    /// Add `slice` into the `SliceBuffer`.  If `slice` is larger than `max_edges`, it will be
    /// split into smaller slices not larger than `max_edges`.  This function may flush this
    /// `SliceBuffer` multiple times by calling the `flusher` callback, yielding one `Vec<S>` each
    /// time.  The total number of *edges* in each `Vec<S>` yielded will be between `max_edges / 2`
    /// and `max_edges`.
    ///
    /// The user usually creates a `ProcessSlicesWork` packet for the `Vec<S>` every time this
    /// function yields.  The yielding rule means the work packet may have between `max_edges / 2`
    /// and `max_edges` edges, making the time for executing the work packet bounded.
    pub fn push_with_flush(&mut self, slice: S, mut flusher: impl FnMut(Vec<S>)) {
        let max_edges = self.max_edges;
        let half_edges = max_edges / 2;

        for chunk in slice.chunks(self.max_edges) {
            let chunk_len = chunk.len();
            if chunk_len >= half_edges {
                // If the chunk (a sub-slice) is large enough, we make a dedicated work packet for
                // it by yielding a `Vec` containing a single slice (this `chunk`).
                // All chunks except the last one should be exactly `max_edges` in length.
                // If the last chunk is still at least `half_edges` in length,
                // we consider it large enough, and create a dedicate work packet for it, too.
                flusher(vec![chunk]);
            } else {
                // If the last chunk is not large enough, we try to save it in `self.slices`.
                if self.cur_edges + chunk_len >= max_edges {
                    // If it doesn't fit, then `self.slices` must have already had at least
                    // `half_edges` edges in total.  We flush it.
                    self.flush_inner(&mut flusher);
                }
                // Now `self.slices` must have enough room for the new chunk.
                self.slices.push(chunk);
                self.cur_edges += chunk_len;
            }
        }
    }

    /// Flush the `SliceBuffer`.  If it is empty, it will call `flusher` with all currently pushed
    /// slices.
    pub fn flush(&mut self, mut flusher: impl FnMut(Vec<S>)) {
        if !self.slices.is_empty() {
            self.flush_inner(&mut flusher);
        } else {
            debug_assert_eq!(self.cur_edges, 0);
        }
    }

    fn flush_inner(&mut self, flusher: &mut impl FnMut(Vec<S>)) {
        let slices = std::mem::take(&mut self.slices);
        flusher(slices);
        self.cur_edges = 0;
    }
}

/// A transitive closure visitor to collect all the slots (edges) of an object.
/// It also collect slices of slots.
=======
/// A transitive closure visitor to collect the edges from objects.
/// It maintains a buffer for the edges, and flushes edges to a new work packet
/// if the buffer is full or if the type gets dropped.
>>>>>>> a87636c6
pub struct ObjectsClosure<'a, E: ProcessEdgesWork> {
    edge_buffer: VectorQueue<EdgeOf<E>>,
    slice_buffer: SliceBuffer<SliceOf<E>>,
    pub(crate) worker: &'a mut GCWorker<E::VM>,
    bucket: WorkBucketStage,
}

impl<'a, E: ProcessEdgesWork> ObjectsClosure<'a, E> {
    /// Create an [`ObjectsClosure`].
    ///
    /// Arguments:
    /// * `worker`: the current worker. The objects closure should not leave the context of this worker.
    /// * `bucket`: new work generated will be push ed to the bucket.
    pub fn new(worker: &'a mut GCWorker<E::VM>, bucket: WorkBucketStage) -> Self {
        Self {
            edge_buffer: VectorQueue::new(),
            slice_buffer: SliceBuffer::new(E::CAPACITY),
            worker,
            bucket,
        }
    }

    fn flush(&mut self) {
        self.flush_edges();
        self.flush_slices();
    }

    fn flush_edges(&mut self) {
        let buf = self.edge_buffer.take();
        if !buf.is_empty() {
            self.worker.add_work(
                self.bucket,
                E::new(buf, false, self.worker.mmtk, self.bucket),
            );
        }
    }

    fn flush_slices(&mut self) {
        self.slice_buffer.flush(|slices| {
            self.worker.add_work(
                self.bucket,
                ProcessSlicesWork::<E>::new(slices, false, self.worker.mmtk, self.bucket),
            );
        })
    }
}

impl<'a, E: ProcessEdgesWork> EdgeVisitor<E::VM> for ObjectsClosure<'a, E> {
    fn visit_edge(&mut self, slot: EdgeOf<E>) {
        #[cfg(debug_assertions)]
        {
            use crate::vm::edge_shape::Edge;
            trace!(
                "(ObjectsClosure) Visit edge {:?} (pointing to {})",
                slot,
                slot.load()
            );
        }
        self.edge_buffer.push(slot);
        if self.edge_buffer.is_full() {
            self.flush();
        }
    }

    fn visit_slice(&mut self, slice: SliceOf<E>) {
        #[cfg(debug_assertions)]
        {
            trace!(
                "(ObjectsClosure) Visit slice {:?}, len: {}",
                slice,
                slice.len()
            );
        }

        let mut packets = vec![];

        self.slice_buffer.push_with_flush(slice, |slices| {
            let packet = ProcessSlicesWork::<E>::new(slices, false, self.worker.mmtk, self.bucket);
            packets.push(Box::new(packet) as _);
        });

        if !packets.is_empty() {
            self.worker.scheduler().work_buckets[self.bucket].bulk_add(packets);
        }
    }
}

impl<'a, E: ProcessEdgesWork> Drop for ObjectsClosure<'a, E> {
    fn drop(&mut self) {
        self.flush();
    }
}<|MERGE_RESOLUTION|>--- conflicted
+++ resolved
@@ -78,7 +78,6 @@
     }
 }
 
-<<<<<<< HEAD
 /// A specialized buffer type for slices.  It counts the number of edges in all slices instead of
 /// the number of slices themselves.
 pub struct SliceBuffer<S: MemorySlice> {
@@ -157,13 +156,11 @@
     }
 }
 
-/// A transitive closure visitor to collect all the slots (edges) of an object.
-/// It also collect slices of slots.
-=======
-/// A transitive closure visitor to collect the edges from objects.
-/// It maintains a buffer for the edges, and flushes edges to a new work packet
-/// if the buffer is full or if the type gets dropped.
->>>>>>> a87636c6
+/// A transitive closure visitor to collect all the slots (edges) of an object.  It also collects
+/// slices (a contiguous range of slots).
+///
+/// It maintains buffers for slots and slices, and flushes them for creating new work packets when
+/// either buffer is full, or when this `ObjectClosure` instance is dropped.
 pub struct ObjectsClosure<'a, E: ProcessEdgesWork> {
     edge_buffer: VectorQueue<EdgeOf<E>>,
     slice_buffer: SliceBuffer<SliceOf<E>>,
