--- conflicted
+++ resolved
@@ -24,7 +24,7 @@
 #[cfg(feature = "sanity")]
 use crate::util::sanity::sanity_checker::*;
 use crate::util::side_metadata::SideMetadataContext;
-use crate::util::VMWorkerThread;
+use crate::util::opaque_pointer::VMWorkerThread;
 use crate::vm::*;
 use crate::{mmtk::MMTK, plan::barriers::BarrierSelector};
 use enum_map::EnumMap;
@@ -128,11 +128,7 @@
         &*ALLOCATOR_MAPPING
     }
 
-<<<<<<< HEAD
-    fn prepare(&self, tls: OpaquePointer, _mmtk: &'static MMTK<VM>) {
-=======
-    fn prepare(&mut self, tls: VMWorkerThread) {
->>>>>>> 1fc73b36
+    fn prepare(&mut self, tls: VMWorkerThread, _mmtk: &'static MMTK<VM>) {
         self.common.prepare(tls, true);
         self.nursery.prepare(true);
         if !self.in_nursery() {
@@ -144,11 +140,7 @@
         self.copyspace1.prepare(!hi);
     }
 
-<<<<<<< HEAD
-    fn release(&self, tls: OpaquePointer, _mmtk: &'static MMTK<VM>) {
-=======
-    fn release(&mut self, tls: VMWorkerThread) {
->>>>>>> 1fc73b36
+    fn release(&mut self, tls: VMWorkerThread, _mmtk: &'static MMTK<VM>) {
         self.common.release(tls, true);
         self.nursery.release();
         if !self.in_nursery() {
