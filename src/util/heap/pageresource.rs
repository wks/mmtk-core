--- conflicted
+++ resolved
@@ -155,22 +155,14 @@
     ) -> Address {
         let mut head_discontiguous_region = self.head_discontiguous_region.lock().unwrap();
 
-<<<<<<< HEAD
-        let new_head: Address = self.vm_map.allocate_contiguous_chunks(
-            space_descriptor,
-            chunks,
-            *head_discontiguous_region,
-            maybe_raw_memory_freelist,
-        );
-=======
         let new_head: Address = unsafe {
             self.vm_map.allocate_contiguous_chunks(
                 space_descriptor,
                 chunks,
                 *head_discontiguous_region,
+                maybe_raw_memory_freelist,
             )
         };
->>>>>>> 66e8cb8a
         if new_head.is_zero() {
             return Address::ZERO;
         }
