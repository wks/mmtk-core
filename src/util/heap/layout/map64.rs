use super::map::CreateFreeListResult;
use super::map::VMMap;
use crate::util::constants::*;
use crate::util::conversions;
use crate::util::freelist::FreeList;
use crate::util::heap::layout::heap_parameters::*;
use crate::util::heap::layout::vm_layout::*;
use crate::util::heap::space_descriptor::SpaceDescriptor;
use crate::util::memory::MmapStrategy;
use crate::util::raw_memory_freelist::RawMemoryFreeList;
use crate::util::rust_util::zeroed_alloc::new_zeroed_vec;
use crate::util::Address;
use std::cell::UnsafeCell;
use std::ptr::NonNull;
use std::sync::atomic::{AtomicUsize, Ordering};

const NON_MAP_FRACTION: f64 = 1.0 - 8.0 / 4096.0;

pub struct Map64 {
<<<<<<< HEAD
=======
    inner: UnsafeCell<Map64Inner>,
}

struct Map64Inner {
    fl_page_resources: Vec<Option<NonNull<CommonFreeListPageResource>>>,
    fl_map: Vec<Option<NonNull<RawMemoryFreeList>>>,
>>>>>>> 66e8cb8a
    finalized: bool,
    descriptor_map: Vec<SpaceDescriptor>,
    base_address: Vec<Address>,
    high_water: Vec<Address>,

    // TODO: Is this the right place for this field?
    // This used to be a global variable. When we remove global states, this needs to be put somewhere.
    // Currently I am putting it here, as for where this variable is used, we already have
    // references to vm_map - so it is convenient to put it here.
    cumulative_committed_pages: AtomicUsize,
}

unsafe impl Send for Map64 {}
unsafe impl Sync for Map64 {}

impl Map64 {
    pub fn new() -> Self {
        let mut high_water = vec![Address::ZERO; MAX_SPACES];
        let mut base_address = vec![Address::ZERO; MAX_SPACES];

        for i in 0..MAX_SPACES {
            let base = unsafe { Address::from_usize(i << vm_layout().log_space_extent) };
            high_water[i] = base;
            base_address[i] = base;
        }

        Self {
<<<<<<< HEAD
            // Note: descriptor_map is very large. Although it is initialized to
            // SpaceDescriptor(0), the compiler and the standard library are not smart enough to
            // elide the storing of 0 for each of the element.  Using standard vector creation,
            // such as `vec![SpaceDescriptor::UNINITIALIZED; MAX_CHUNKS]`, will cause severe
            // slowdown during start-up.
            descriptor_map: unsafe { new_zeroed_vec::<SpaceDescriptor>(vm_layout().max_chunks()) },
            high_water,
            base_address,
            finalized: false,
            cumulative_committed_pages: AtomicUsize::new(0),
=======
            inner: UnsafeCell::new(Map64Inner {
                // Note: descriptor_map is very large. Although it is initialized to
                // SpaceDescriptor(0), the compiler and the standard library are not smart enough to
                // elide the storing of 0 for each of the element.  Using standard vector creation,
                // such as `vec![SpaceDescriptor::UNINITIALIZED; MAX_CHUNKS]`, will cause severe
                // slowdown during start-up.
                descriptor_map: unsafe { new_zeroed_vec::<SpaceDescriptor>(vm_layout().max_chunks()) },
                high_water,
                base_address,
                fl_page_resources: vec![None; MAX_SPACES],
                fl_map: vec![None; MAX_SPACES],
                finalized: false,
                cumulative_committed_pages: AtomicUsize::new(0),
            }),
>>>>>>> 66e8cb8a
        }
    }
}

impl VMMap for Map64 {
    fn insert(&self, start: Address, extent: usize, descriptor: SpaceDescriptor) {
        debug_assert!(Self::is_space_start(start));
        debug_assert!(extent <= vm_layout().space_size_64());
        // Each space will call this on exclusive address ranges. It is fine to mutate the descriptor map,
        // as each space will update different indices.
        let self_mut = unsafe { self.mut_self() };
        let index = Self::space_index(start).unwrap();
        self_mut.descriptor_map[index] = descriptor;
    }

    fn create_freelist(&self, start: Address) -> CreateFreeListResult {
        let units = vm_layout().space_size_64() >> LOG_BYTES_IN_PAGE;
        self.create_parent_freelist(start, units, units as _)
    }

    fn create_parent_freelist(
        &self,
        start: Address,
        mut units: usize,
        grain: i32,
    ) -> CreateFreeListResult {
        debug_assert!(start.is_aligned_to(BYTES_IN_CHUNK));

        // This is only called during creating a page resource/space/plan/mmtk instance, which is single threaded.
        let self_mut = unsafe { self.mut_self() };
        let index = Self::space_index(start).unwrap();

        units = (units as f64 * NON_MAP_FRACTION) as _;
        let list_extent =
            conversions::pages_to_bytes(RawMemoryFreeList::size_in_pages(units as _, 1) as _);

        let heads = 1;
        let pages_per_block = RawMemoryFreeList::default_block_size(units as _, heads);
        let mut list = Box::new(RawMemoryFreeList::new(
            start,
            start + list_extent,
            pages_per_block,
            units as _,
            grain,
            heads,
            MmapStrategy::Normal,
        ));

<<<<<<< HEAD
=======
        /*self_mut.fl_map[index] =
            Some(unsafe { &*(&list as &RawMemoryFreeList as *const RawMemoryFreeList) });
        */
        self_mut.fl_map[index] = unsafe { Some(NonNull::new_unchecked(&mut *list)) };
>>>>>>> 66e8cb8a
        /* Adjust the base address and highwater to account for the allocated chunks for the map */
        let base = conversions::chunk_align_up(start + list_extent);

        self_mut.high_water[index] = base;
        self_mut.base_address[index] = base;

<<<<<<< HEAD
        let space_displacement = base - start;
        CreateFreeListResult {
            free_list: list,
            space_displacement,
        }
=======
    unsafe fn bind_freelist(&self, pr: *const CommonFreeListPageResource) {
        let index = Self::space_index((*pr).get_start()).unwrap();
        let self_mut = self.mut_self();
        self_mut.fl_page_resources[index] = Some(NonNull::new_unchecked(pr as _));
>>>>>>> 66e8cb8a
    }

    /// # Safety
    ///
    /// Caller must ensure that only one thread is calling this method.
    unsafe fn allocate_contiguous_chunks(
        &self,
        descriptor: SpaceDescriptor,
        chunks: usize,
        _head: Address,
        maybe_raw_memory_freelist: Option<&mut RawMemoryFreeList>,
    ) -> Address {
        debug_assert!(Self::space_index(descriptor.get_start()).unwrap() == descriptor.get_index());
        // Each space will call this on exclusive address ranges. It is fine to mutate the descriptor map,
        // as each space will update different indices.
        let self_mut = self.mut_self();

        let index = descriptor.get_index();
        let rtn = self.inner().high_water[index];
        let extent = chunks << LOG_BYTES_IN_CHUNK;
        self_mut.high_water[index] = rtn + extent;

        /* Grow the free list to accommodate the new chunks */
<<<<<<< HEAD
        // TODO: Maybe the following should be moved to Space or PageResource.
        // Map64 currently knows too much about spaces!
        if let Some(free_list) = maybe_raw_memory_freelist {
=======
        let free_list = self.inner().fl_map[Self::space_index(descriptor.get_start()).unwrap()];
        if let Some(mut free_list) = free_list {
            let free_list = free_list.as_mut();
>>>>>>> 66e8cb8a
            free_list.grow_freelist(conversions::bytes_to_pages(extent) as _);
            let base_page = conversions::bytes_to_pages(rtn - self.inner().base_address[index]);
            for offset in (0..(chunks * PAGES_IN_CHUNK)).step_by(PAGES_IN_CHUNK) {
                free_list.set_uncoalescable((base_page + offset) as _);
                /* The 32-bit implementation requires that pages are returned allocated to the caller */
                free_list.alloc_from_unit(PAGES_IN_CHUNK as _, (base_page + offset) as _);
            }
        }
        rtn
    }

    fn get_next_contiguous_region(&self, _start: Address) -> Address {
        unreachable!()
    }

    fn get_contiguous_region_chunks(&self, _start: Address) -> usize {
        unreachable!()
    }

    fn get_contiguous_region_size(&self, _start: Address) -> usize {
        unreachable!()
    }

    fn get_available_discontiguous_chunks(&self) -> usize {
        panic!("We don't use discontiguous chunks for 64-bit!");
    }

    fn get_chunk_consumer_count(&self) -> usize {
        panic!("We don't use discontiguous chunks for 64-bit!");
    }

    fn free_all_chunks(&self, _any_chunk: Address) {
        unreachable!()
    }

    unsafe fn free_contiguous_chunks(&self, _start: Address) -> usize {
        unreachable!()
    }

<<<<<<< HEAD
    fn finalize_static_space_map(
        &self,
        _from: Address,
        _to: Address,
        _update_starts: &mut dyn FnMut(Address),
    ) {
=======
    fn boot(&self) {
        // This is only called during boot process by a single thread.
        // It is fine to get a mutable reference.
        let self_mut: &mut Map64Inner = unsafe { self.mut_self() };
        for pr in 0..MAX_SPACES {
            if let Some(mut fl) = self_mut.fl_map[pr] {
                let fl_mut: &mut RawMemoryFreeList = unsafe { fl.as_mut() };
                fl_mut.grow_freelist(0);
            }
        }
    }

    fn finalize_static_space_map(&self, _from: Address, _to: Address) {
        // This is only called during boot process by a single thread.
        // It is fine to get a mutable reference.
        let self_mut: &mut Map64Inner = unsafe { self.mut_self() };
        for pr in 0..MAX_SPACES {
            if let Some(mut fl) = self_mut.fl_page_resources[pr] {
                let fl_mut = unsafe { fl.as_mut() };
                fl_mut.resize_freelist(conversions::chunk_align_up(unsafe {
                    self.inner().fl_map[pr].unwrap().as_ref().get_limit()
                }));
            }
        }
        self_mut.finalized = true;
>>>>>>> 66e8cb8a
    }

    fn is_finalized(&self) -> bool {
        self.inner().finalized
    }

    fn get_descriptor_for_address(&self, address: Address) -> SpaceDescriptor {
        let index = Self::space_index(address).unwrap();
        self.inner().descriptor_map[index]
    }

    fn add_to_cumulative_committed_pages(&self, pages: usize) {
        self.inner()
            .cumulative_committed_pages
            .fetch_add(pages, Ordering::Relaxed);
    }
}

impl Map64 {
    /// # Safety
    ///
    /// The caller needs to guarantee there is no race condition. Either only one single thread
    /// is using this method, or multiple threads are accessing mutally exclusive data (e.g. different indices in arrays).
    /// In other cases, use mut_self_with_sync().
    #[allow(clippy::mut_from_ref)]
    unsafe fn mut_self(&self) -> &mut Map64Inner {
        &mut *self.inner.get()
    }

    fn inner(&self) -> &Map64Inner {
        unsafe { &*self.inner.get() }
    }

    fn space_index(addr: Address) -> Option<usize> {
        if addr > vm_layout().heap_end {
            return None;
        }
        Some(addr >> vm_layout().space_shift_64())
    }

    fn is_space_start(base: Address) -> bool {
        (base & !vm_layout().space_mask_64()) == 0
    }
}

impl Default for Map64 {
    fn default() -> Self {
        Self::new()
    }
}<|MERGE_RESOLUTION|>--- conflicted
+++ resolved
@@ -11,21 +11,15 @@
 use crate::util::rust_util::zeroed_alloc::new_zeroed_vec;
 use crate::util::Address;
 use std::cell::UnsafeCell;
-use std::ptr::NonNull;
 use std::sync::atomic::{AtomicUsize, Ordering};
 
 const NON_MAP_FRACTION: f64 = 1.0 - 8.0 / 4096.0;
 
 pub struct Map64 {
-<<<<<<< HEAD
-=======
     inner: UnsafeCell<Map64Inner>,
 }
 
 struct Map64Inner {
-    fl_page_resources: Vec<Option<NonNull<CommonFreeListPageResource>>>,
-    fl_map: Vec<Option<NonNull<RawMemoryFreeList>>>,
->>>>>>> 66e8cb8a
     finalized: bool,
     descriptor_map: Vec<SpaceDescriptor>,
     base_address: Vec<Address>,
@@ -53,18 +47,6 @@
         }
 
         Self {
-<<<<<<< HEAD
-            // Note: descriptor_map is very large. Although it is initialized to
-            // SpaceDescriptor(0), the compiler and the standard library are not smart enough to
-            // elide the storing of 0 for each of the element.  Using standard vector creation,
-            // such as `vec![SpaceDescriptor::UNINITIALIZED; MAX_CHUNKS]`, will cause severe
-            // slowdown during start-up.
-            descriptor_map: unsafe { new_zeroed_vec::<SpaceDescriptor>(vm_layout().max_chunks()) },
-            high_water,
-            base_address,
-            finalized: false,
-            cumulative_committed_pages: AtomicUsize::new(0),
-=======
             inner: UnsafeCell::new(Map64Inner {
                 // Note: descriptor_map is very large. Although it is initialized to
                 // SpaceDescriptor(0), the compiler and the standard library are not smart enough to
@@ -74,12 +56,9 @@
                 descriptor_map: unsafe { new_zeroed_vec::<SpaceDescriptor>(vm_layout().max_chunks()) },
                 high_water,
                 base_address,
-                fl_page_resources: vec![None; MAX_SPACES],
-                fl_map: vec![None; MAX_SPACES],
                 finalized: false,
                 cumulative_committed_pages: AtomicUsize::new(0),
             }),
->>>>>>> 66e8cb8a
         }
     }
 }
@@ -118,7 +97,7 @@
 
         let heads = 1;
         let pages_per_block = RawMemoryFreeList::default_block_size(units as _, heads);
-        let mut list = Box::new(RawMemoryFreeList::new(
+        let list = Box::new(RawMemoryFreeList::new(
             start,
             start + list_extent,
             pages_per_block,
@@ -128,31 +107,17 @@
             MmapStrategy::Normal,
         ));
 
-<<<<<<< HEAD
-=======
-        /*self_mut.fl_map[index] =
-            Some(unsafe { &*(&list as &RawMemoryFreeList as *const RawMemoryFreeList) });
-        */
-        self_mut.fl_map[index] = unsafe { Some(NonNull::new_unchecked(&mut *list)) };
->>>>>>> 66e8cb8a
         /* Adjust the base address and highwater to account for the allocated chunks for the map */
         let base = conversions::chunk_align_up(start + list_extent);
 
         self_mut.high_water[index] = base;
         self_mut.base_address[index] = base;
 
-<<<<<<< HEAD
         let space_displacement = base - start;
         CreateFreeListResult {
             free_list: list,
             space_displacement,
         }
-=======
-    unsafe fn bind_freelist(&self, pr: *const CommonFreeListPageResource) {
-        let index = Self::space_index((*pr).get_start()).unwrap();
-        let self_mut = self.mut_self();
-        self_mut.fl_page_resources[index] = Some(NonNull::new_unchecked(pr as _));
->>>>>>> 66e8cb8a
     }
 
     /// # Safety
@@ -176,15 +141,9 @@
         self_mut.high_water[index] = rtn + extent;
 
         /* Grow the free list to accommodate the new chunks */
-<<<<<<< HEAD
         // TODO: Maybe the following should be moved to Space or PageResource.
         // Map64 currently knows too much about spaces!
         if let Some(free_list) = maybe_raw_memory_freelist {
-=======
-        let free_list = self.inner().fl_map[Self::space_index(descriptor.get_start()).unwrap()];
-        if let Some(mut free_list) = free_list {
-            let free_list = free_list.as_mut();
->>>>>>> 66e8cb8a
             free_list.grow_freelist(conversions::bytes_to_pages(extent) as _);
             let base_page = conversions::bytes_to_pages(rtn - self.inner().base_address[index]);
             for offset in (0..(chunks * PAGES_IN_CHUNK)).step_by(PAGES_IN_CHUNK) {
@@ -224,40 +183,12 @@
         unreachable!()
     }
 
-<<<<<<< HEAD
     fn finalize_static_space_map(
         &self,
         _from: Address,
         _to: Address,
         _update_starts: &mut dyn FnMut(Address),
     ) {
-=======
-    fn boot(&self) {
-        // This is only called during boot process by a single thread.
-        // It is fine to get a mutable reference.
-        let self_mut: &mut Map64Inner = unsafe { self.mut_self() };
-        for pr in 0..MAX_SPACES {
-            if let Some(mut fl) = self_mut.fl_map[pr] {
-                let fl_mut: &mut RawMemoryFreeList = unsafe { fl.as_mut() };
-                fl_mut.grow_freelist(0);
-            }
-        }
-    }
-
-    fn finalize_static_space_map(&self, _from: Address, _to: Address) {
-        // This is only called during boot process by a single thread.
-        // It is fine to get a mutable reference.
-        let self_mut: &mut Map64Inner = unsafe { self.mut_self() };
-        for pr in 0..MAX_SPACES {
-            if let Some(mut fl) = self_mut.fl_page_resources[pr] {
-                let fl_mut = unsafe { fl.as_mut() };
-                fl_mut.resize_freelist(conversions::chunk_align_up(unsafe {
-                    self.inner().fl_map[pr].unwrap().as_ref().get_limit()
-                }));
-            }
-        }
-        self_mut.finalized = true;
->>>>>>> 66e8cb8a
     }
 
     fn is_finalized(&self) -> bool {
