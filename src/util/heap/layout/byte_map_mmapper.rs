--- conflicted
+++ resolved
@@ -5,10 +5,6 @@
 use crate::util::constants::*;
 use crate::util::conversions::pages_to_bytes;
 use crate::util::heap::layout::vm_layout_constants::*;
-<<<<<<< HEAD
-use crate::util::metadata::SideMetadata;
-=======
->>>>>>> 84fbddf5
 use std::fmt;
 use std::sync::atomic::Ordering;
 use std::sync::Mutex;
@@ -167,10 +163,6 @@
     use crate::util::heap::layout::mmapper::MapState;
     use crate::util::heap::layout::vm_layout_constants::MMAP_CHUNK_BYTES;
     use crate::util::memory;
-<<<<<<< HEAD
-    use crate::util::metadata::{MetadataContext, SideMetadata};
-=======
->>>>>>> 84fbddf5
     use crate::util::test_util::BYTE_MAP_MMAPPER_TEST_REGION;
     use crate::util::test_util::{serial_test, with_cleanup};
     use std::sync::atomic::Ordering;
@@ -179,16 +171,6 @@
     const FIXED_ADDRESS: Address = BYTE_MAP_MMAPPER_TEST_REGION.start;
     const MAX_SIZE: usize = BYTE_MAP_MMAPPER_TEST_REGION.size;
 
-<<<<<<< HEAD
-    fn new_no_metadata() -> SideMetadata {
-        SideMetadata::new(MetadataContext {
-            global: vec![],
-            local: vec![],
-        })
-    }
-
-=======
->>>>>>> 84fbddf5
     #[test]
     fn address_to_mmap_chunks() {
         for i in 0..10 {
