--- conflicted
+++ resolved
@@ -60,14 +60,9 @@
  * HEAP_START and AVAILABLE_START comprises memory directly managed by the VM,
  * and not available to MMTk.
  */
-<<<<<<< HEAD
 #[cfg(feature = "jikesrvm")]
-pub const AVAILABLE_START: Address = unsafe{Address::from_usize(
-    chunk_align!(0x67000000 + (0x64000000 - 0x60000000)/5, false))};
-=======
 pub const AVAILABLE_START: Address = chunk_align_up(unsafe{ Address::from_usize(
     (0x67000000 + (0x64000000 - 0x60000000)/5)) });
->>>>>>> ee7ab348
 
 // FIXME: We assme that openjdk's bootimage size is 0
 #[cfg(not(feature = "jikesrvm"))]
