--- conflicted
+++ resolved
@@ -8,12 +8,8 @@
 use crate::util::heap::space_descriptor::SpaceDescriptor;
 use crate::util::int_array_freelist::IntArrayFreeList;
 use crate::util::Address;
-<<<<<<< HEAD
 use crate::util::raw_memory_freelist::RawMemoryFreeList;
-=======
 use std::cell::UnsafeCell;
-use std::ptr::NonNull;
->>>>>>> 66e8cb8a
 use std::sync::atomic::{AtomicUsize, Ordering};
 use std::sync::{Mutex, MutexGuard};
 
@@ -29,10 +25,6 @@
     region_map: IntArrayFreeList,
     global_page_map: IntArrayFreeList,
     shared_discontig_fl_count: usize,
-<<<<<<< HEAD
-=======
-    shared_fl_map: Vec<Option<NonNull<CommonFreeListPageResource>>>,
->>>>>>> 66e8cb8a
     total_available_discontiguous_chunks: usize,
     finalized: bool,
     descriptor_map: Vec<SpaceDescriptor>,
@@ -51,28 +43,17 @@
     pub fn new() -> Self {
         let max_chunks = vm_layout().max_chunks();
         Map32 {
-<<<<<<< HEAD
-            prev_link: vec![0; max_chunks],
-            next_link: vec![0; max_chunks],
-            region_map: IntArrayFreeList::new(max_chunks, max_chunks as _, 1),
-            global_page_map: IntArrayFreeList::new(1, 1, MAX_SPACES),
-            shared_discontig_fl_count: 0,
-            total_available_discontiguous_chunks: 0,
-            finalized: false,
-=======
             inner: UnsafeCell::new(Map32Inner {
                 prev_link: vec![0; max_chunks],
                 next_link: vec![0; max_chunks],
                 region_map: IntArrayFreeList::new(max_chunks, max_chunks as _, 1),
                 global_page_map: IntArrayFreeList::new(1, 1, MAX_SPACES),
                 shared_discontig_fl_count: 0,
-                shared_fl_map: vec![None; MAX_SPACES],
                 total_available_discontiguous_chunks: 0,
                 finalized: false,
                 descriptor_map: vec![SpaceDescriptor::UNINITIALIZED; max_chunks],
                 cumulative_committed_pages: AtomicUsize::new(0),
             }),
->>>>>>> 66e8cb8a
             sync: Mutex::new(()),
         }
     }
@@ -124,27 +105,12 @@
         _start: Address,
         units: usize,
         grain: i32,
-<<<<<<< HEAD
     ) -> CreateFreeListResult {
         let free_list = Box::new(IntArrayFreeList::new(units, grain, 1));
         CreateFreeListResult {
             free_list,
             space_displacement: 0,
         }
-=======
-    ) -> Box<dyn FreeList> {
-        Box::new(IntArrayFreeList::new(units, grain, 1))
-    }
-
-    unsafe fn bind_freelist(&self, pr: *const CommonFreeListPageResource) {
-        let ordinal: usize = (*pr)
-            .free_list
-            .downcast_ref::<IntArrayFreeList>()
-            .unwrap()
-            .get_ordinal() as usize;
-        let self_mut: &mut Map32Inner = self.mut_self();
-        self_mut.shared_fl_map[ordinal] = Some(NonNull::new_unchecked(pr as *mut _));
->>>>>>> 66e8cb8a
     }
 
     unsafe fn allocate_contiguous_chunks(
@@ -251,19 +217,9 @@
         // https://rust-lang.github.io/rust-clippy/master/index.html#manual_flatten
         // Yi: I am not doing this refactoring right now, as I am not familiar with flatten() and
         // there is no test to ensure the refactoring will be correct.
-<<<<<<< HEAD
 
         update_starts(start_address);
 
-=======
-        #[allow(clippy::manual_flatten)]
-        for fl in self_mut.shared_fl_map.iter().copied() {
-            if let Some(mut fl) = fl {
-                let fl_mut = unsafe { fl.as_mut() };
-                fl_mut.resize_freelist(start_address);
-            }
-        }
->>>>>>> 66e8cb8a
         // [
         //  2: -1073741825
         //  3: -1073741825
