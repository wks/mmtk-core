--- conflicted
+++ resolved
@@ -123,21 +123,6 @@
         let rtn = sync.start + conversions::pages_to_bytes(page_offset as _);
         // The meta-data portion of reserved Pages was committed above.
         self.commit_pages(reserved_pages, required_pages, tls);
-<<<<<<< HEAD
-        if self.protect_memory_on_release && !new_chunk {
-            // This check is necessary to prevent us from mprotecting an address that is not yet mapped by mmapper.
-            // See https://github.com/mmtk/mmtk-core/issues/400.
-            // It is possible that one thread gets a new chunk, and returns from this function. However, the Space.acquire()
-            // has not yet call ensure_mapped() for it. So the chunk is not yet mmapped. At this point, if another thread calls
-            // this function, and get a few more pages from the same chunk, it is no longer seen as 'new_chunk', and we
-            // will try to munprotect on it. But the chunk may not yet be mapped.
-            //
-            // If we want to improve and get rid of this loop, we need to move this munprotect to anywhere after the ensure_mapped() call
-            // in Space.acquire(). We can either move it the option of 'protect_on_release' to space, or have a call to page resource
-            // after ensure_mapped(). However, I think this is sufficient given that this option is only used for PageProtect for debugging use.
-            while !MMAPPER.is_mapped_address(rtn) {}
-            self.munprotect(rtn, sync.free_list.size(page_offset as _) as _)
-=======
         if self.protect_memory_on_release {
             if !new_chunk {
                 // This check is necessary to prevent us from mprotecting an address that is not yet mapped by mmapper.
@@ -151,16 +136,15 @@
                 // in Space.acquire(). We can either move it the option of 'protect_on_release' to space, or have a call to page resource
                 // after ensure_mapped(). However, I think this is sufficient given that this option is only used for PageProtect for debugging use.
                 while !new_chunk && !MMAPPER.is_mapped_address(rtn) {}
-                self.munprotect(rtn, self.free_list.size(page_offset as _) as _)
+                self.munprotect(rtn, sync.free_list.size(page_offset as _) as _)
             } else if !self.common().contiguous && new_chunk {
                 // Don't unprotect if this is a new unmapped discontiguous chunk
                 // For a new mapped discontiguous chunk, this should previously be released and protected by us.
                 // We still need to unprotect it.
                 if MMAPPER.is_mapped_address(rtn) {
-                    self.munprotect(rtn, self.free_list.size(page_offset as _) as _)
+                    self.munprotect(rtn, sync.free_list.size(page_offset as _) as _)
                 }
             }
->>>>>>> 14a26b1b
         };
         Result::Ok(PRAllocResult {
             start: rtn,
