use libc::c_void;
use ::util::Address;

// This is mainly used to represent TLS.
// OpaquePointer does not provide any method for dereferencing, as we should not dereference it in MMTk.
// However, there are occurrences that we may need to dereference tls in the VM binding code.
// In JikesRVM's implementation of ActivePlan, we need to dereference tls to get mutator and collector context.
// This is done by transmute (unsafe).
#[derive(Copy, Clone, Debug, Eq, PartialEq)]
pub struct OpaquePointer(*mut c_void);

unsafe impl Sync for OpaquePointer {}
unsafe impl Send for OpaquePointer {}

<<<<<<< HEAD
pub const UNINITIALIZED_OPAQUE_POINTER: OpaquePointer = OpaquePointer(0 as *mut c_void);

=======
>>>>>>> c7d1066f
impl OpaquePointer {
    pub const UNINITIALIZED: Self = Self(0 as *mut c_void);

    pub fn from_address(addr: Address) -> Self {
        OpaquePointer(addr.to_ptr_mut::<c_void>())
    }

    pub fn is_null(&self) -> bool {
        self.0 == 0 as *mut c_void
    }
}<|MERGE_RESOLUTION|>--- conflicted
+++ resolved
@@ -12,11 +12,6 @@
 unsafe impl Sync for OpaquePointer {}
 unsafe impl Send for OpaquePointer {}
 
-<<<<<<< HEAD
-pub const UNINITIALIZED_OPAQUE_POINTER: OpaquePointer = OpaquePointer(0 as *mut c_void);
-
-=======
->>>>>>> c7d1066f
 impl OpaquePointer {
     pub const UNINITIALIZED: Self = Self(0 as *mut c_void);
 
