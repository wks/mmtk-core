<<<<<<< HEAD
use super::constants::*;
use super::SideMetadataSpec;
use crate::util::heap::layout::vm_layout_constants::LOG_BYTES_IN_CHUNK;
use crate::util::{constants, Address};

pub(crate) const fn address_to_meta_chunk_addr(data_addr: Address) -> Address {
    SIDE_METADATA_BASE_ADDRESS
        + ((data_addr.as_usize() & !CHUNK_MASK) >> SIDE_METADATA_WORST_CASE_RATIO_LOG)
}

pub const fn address_to_meta_address(
=======
use super::*;
use crate::util::memory;
use crate::util::Address;
use crate::util::{
    constants::{BITS_IN_WORD, BYTES_IN_PAGE, LOG_BITS_IN_BYTE},
    heap::layout::vm_layout_constants::LOG_ADDRESS_SPACE,
};
use std::io::Result;

/// Performs address translation in contiguous metadata spaces (e.g. global and policy-specific in 64-bits, and global in 32-bits)
#[inline(always)]
pub(crate) fn address_to_contiguous_meta_address(
    metadata_spec: SideMetadataSpec,
    data_addr: Address,
) -> Address {
    let log_bits_num = metadata_spec.log_num_of_bits as i32;
    let log_min_obj_size = metadata_spec.log_min_obj_size as usize;

    let rshift = (LOG_BITS_IN_BYTE as i32) - log_bits_num;

    unsafe {
        if rshift >= 0 {
            Address::from_usize(metadata_spec.offset + ((data_addr >> log_min_obj_size) >> rshift))
        } else {
            Address::from_usize(
                metadata_spec.offset + ((data_addr >> log_min_obj_size) << (-rshift)),
            )
        }
    }
}

/// Unmaps the specified metadata range, or panics.
pub(super) fn ensure_munmap_metadata(start: Address, size: usize) {
    trace!("ensure_munmap_metadata({}, 0x{:x})", start, size);

    assert!(memory::try_munmap(start, size).is_ok())
}

/// Unmaps a metadata space (`spec`) for the specified data address range (`start` and `size`)
pub(super) fn ensure_munmap_contiguos_metadata_space(
    start: Address,
    size: usize,
    spec: &SideMetadataSpec,
) {
    // nearest page-aligned starting address
    let mmap_start = address_to_meta_address(*spec, start).align_down(BYTES_IN_PAGE);
    // nearest page-aligned ending address
    let mmap_size =
        address_to_meta_address(*spec, start + size).align_up(BYTES_IN_PAGE) - mmap_start;
    if mmap_size > 0 {
        ensure_munmap_metadata(mmap_start, mmap_size);
    }
}

/// Tries to mmap the metadata space (`spec`) for the specified data address range (`start` and `size`).
/// Setting `no_reserve` to true means the function will only map address range, without reserving swap-space/physical memory.
pub(super) fn try_mmap_contiguous_metadata_space(
    start: Address,
    size: usize,
    spec: &SideMetadataSpec,
    no_reserve: bool,
) -> Result<()> {
    debug_assert!(start.is_aligned_to(BYTES_IN_PAGE));
    debug_assert!(size % BYTES_IN_PAGE == 0);

    // nearest page-aligned starting address
    let mmap_start = address_to_meta_address(*spec, start).align_down(BYTES_IN_PAGE);
    // nearest page-aligned ending address
    let mmap_size =
        address_to_meta_address(*spec, start + size).align_up(BYTES_IN_PAGE) - mmap_start;
    if mmap_size > 0 {
        // FIXME - This assumes that we never mmap a metadata page twice.
        // While this never happens in our current use-cases where the minimum data mmap size is a chunk and the metadata ratio is larger than 1/64, it could happen if (min_data_mmap_size * metadata_ratio) is smaller than a page.
        // E.g. the current implementation detects such a case as an overlap and returns false.
        if !no_reserve {
            try_mmap_metadata(mmap_start, mmap_size)
        } else {
            try_mmap_metadata_address_range(mmap_start, mmap_size)
        }
    } else {
        Ok(())
    }
}

/// Tries to map the specified metadata address range (`start` and `size`), without reserving swap-space for it.
pub(super) fn try_mmap_metadata_address_range(start: Address, size: usize) -> Result<()> {
    let res = memory::mmap_noreserve(start, size);
    trace!(
        "try_mmap_metadata_address_range({}, 0x{:x}) -> {:#?}",
        start,
        size,
        res
    );
    res
}

/// Tries to map the specified metadata space (`start` and `size`), including reservation of swap-space/physical memory.
pub(super) fn try_mmap_metadata(start: Address, size: usize) -> Result<()> {
    debug_assert!(size > 0 && size % BYTES_IN_PAGE == 0);

    let res = memory::dzmmap(start, size);
    trace!("try_mmap_metadata({}, 0x{:x}) -> {:#?}", start, size, res);
    res
}

/// Performs the translation of data address (`data_addr`) to metadata address for the specified metadata (`metadata_spec`).
#[inline(always)]
pub(crate) fn address_to_meta_address(
>>>>>>> 141639ab
    metadata_spec: SideMetadataSpec,
    data_addr: Address,
) -> Address {
    #[cfg(target_pointer_width = "32")]
    let res = {
        if metadata_spec.scope.is_global() {
            address_to_contiguous_meta_address(metadata_spec, data_addr)
        } else {
            address_to_chunked_meta_address(metadata_spec, data_addr)
        }
    };
    #[cfg(target_pointer_width = "64")]
    let res = { address_to_contiguous_meta_address(metadata_spec, data_addr) };

    trace!(
        "address_to_meta_address(addr: {}, off: 0x{:x}, lbits: {}, lmin: {}) -> 0x{:x}",
        data_addr,
        metadata_spec.offset,
        metadata_spec.log_num_of_bits,
        metadata_spec.log_min_obj_size,
        res
    );

    res
}

const fn addr_rshift(metadata_spec: SideMetadataSpec) -> i32 {
    ((LOG_BITS_IN_BYTE as usize) + metadata_spec.log_min_obj_size - metadata_spec.log_num_of_bits)
        as i32
}

#[allow(dead_code)]
#[inline(always)]
pub(crate) const fn metadata_address_range_size(metadata_spec: SideMetadataSpec) -> usize {
    1usize << (LOG_ADDRESS_SPACE - addr_rshift(metadata_spec) as usize)
}

#[inline(always)]
pub(crate) fn meta_byte_lshift(metadata_spec: SideMetadataSpec, data_addr: Address) -> u8 {
    let bits_num_log = metadata_spec.log_num_of_bits as i32;
    if bits_num_log >= 3 {
        return 0;
    }
    let rem_shift = BITS_IN_WORD as i32 - ((LOG_BITS_IN_BYTE as i32) - bits_num_log);
    ((((data_addr >> metadata_spec.log_min_obj_size) << rem_shift) >> rem_shift) << bits_num_log)
        as u8
}

#[inline(always)]
pub(crate) fn meta_byte_mask(metadata_spec: SideMetadataSpec) -> u8 {
    let bits_num_log = metadata_spec.log_num_of_bits;
    ((1usize << (1usize << bits_num_log)) - 1) as u8
}<|MERGE_RESOLUTION|>--- conflicted
+++ resolved
@@ -1,16 +1,3 @@
-<<<<<<< HEAD
-use super::constants::*;
-use super::SideMetadataSpec;
-use crate::util::heap::layout::vm_layout_constants::LOG_BYTES_IN_CHUNK;
-use crate::util::{constants, Address};
-
-pub(crate) const fn address_to_meta_chunk_addr(data_addr: Address) -> Address {
-    SIDE_METADATA_BASE_ADDRESS
-        + ((data_addr.as_usize() & !CHUNK_MASK) >> SIDE_METADATA_WORST_CASE_RATIO_LOG)
-}
-
-pub const fn address_to_meta_address(
-=======
 use super::*;
 use crate::util::memory;
 use crate::util::Address;
@@ -19,6 +6,14 @@
     heap::layout::vm_layout_constants::LOG_ADDRESS_SPACE,
 };
 use std::io::Result;
+use super::constants::*;
+
+
+pub(crate) const fn address_to_meta_chunk_addr(data_addr: Address) -> Address {
+
+    LOCAL_SIDE_METADATA_BASE_ADDRESS
+        + ((data_addr.as_usize() & !CHUNK_MASK) >> LOG_LOCAL_SIDE_METADATA_WORST_CASE_RATIO)
+}
 
 /// Performs address translation in contiguous metadata spaces (e.g. global and policy-specific in 64-bits, and global in 32-bits)
 #[inline(always)]
@@ -119,7 +114,6 @@
 /// Performs the translation of data address (`data_addr`) to metadata address for the specified metadata (`metadata_spec`).
 #[inline(always)]
 pub(crate) fn address_to_meta_address(
->>>>>>> 141639ab
     metadata_spec: SideMetadataSpec,
     data_addr: Address,
 ) -> Address {
